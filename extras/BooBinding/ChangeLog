<<<<<<< HEAD
=======
2008-01-25  Lluis Sanchez Gual <lluis@novell.com> 

	* configure, BooBinding.addin.xml: Update MD version.

2008-01-24  David Makovský (Yakeen) <yakeen@sannyas-on.net>

        * cs.po: Updated translation.

2008-01-23  Atsushi Enomoto  <atsushi@ximian.com>

	* po/ja.po : made it 100% up-to-date.

2008-01-22  Michael Hutchinson <mhutchinson@novell.com> 

	* po/messages.po: Add to svn so that translators don't have to build MD.
	* po/hu.po: Added new translation.
	* po/po.mdse:
	* po/Makefile: Updated. Fix update-po target and add statistics target.

2008-01-22  Lluis Sanchez Gual <lluis@novell.com> 

	* po/gl.po, po/cs.po, po/pt_BR.po, po/fr.po, po/es.po, po/sl_SI.po,
	  po/nl.po, po/pl.po, po/it.po, po/pt.po, po/ca.po, po/da.po, po/tr.po,
	  po/ru.po, po/po.mdse, po/de.po, po/sv.po, po/ja.po, po/zh_TW.po,
	  po/id.po, po/zh_CN.po: Updated translations.

2008-01-15  Michael Hutchinson <mhutchinson@novell.com> 

	* templates/BooGtkSharpProject.xpt.xml, templates/BooLibraryProject.xpt.xml,
	  templates/BooGtkSharpWindow.xft.xml, templates/EmptyBooFile.xft.xml,
	  templates/EmptyBooProject.xpt.xml: Make template categories
	  translatable.

>>>>>>> 6e54836f
2008-01-11  Michael Hutchinson <mhutchinson@novell.com> 

	* Gui/ShellTextView.boo: Use PropertyService.ConfigPath instead of
	  hardcoding config location.
	* templates/BooLibraryProject.xpt.xml: Use CodeDOM to generate class file.
	  Fixes "Bug 350626 - Boo templates syntactically incorrect".

2008-01-02  Michael Hutchinson <mhutchinson@novell.com> 

	* templates/BooGtkSharpWindow.xft.xml: Use ${EscapedIdentifier} instead of
	  ${Name} so that classes/files can be named as language keywords.

2007-12-29 David Makovský (Yakeen) <yakeen@sannyas-on.net>

        * po/cs.po: updated translation

2007-12-17  Lluis Sanchez Gual <lluis@novell.com> 

	* Gui/ShellTextView.boo: Track api changes.
	* BooBinding.make, BooBinding.mdp, configure: Add missing dependencies.

2007-12-17  Lluis Sanchez Gual <lluis@novell.com> 

	* configure: Updated add-in versions.

2007-12-13  Lluis Sanchez Gual <lluis@novell.com> 

	* BooBinding.make, BooBinding.mdp: Synch the makefile with the mdp.

2007-12-12  Lluis Sanchez Gual <lluis@novell.com> 

	* BooBinding.addin.xml: Bump add-in versions.

2007-12-05  Lluis Sanchez Gual <lluis@novell.com> 

	* configure, BooBinding.make, BooBinding.mdp: Remove cecil dependency. Not
	  needed.

2007-12-05  Lluis Sanchez Gual <lluis@novell.com> 

	* configure: Use bash to run the config scripts.

2007-12-04  Lluis Sanchez Gual <lluis@novell.com> 

	* po/Makefile: Fix installation of .mo files.

2007-12-04  Lluis Sanchez Gual <lluis@novell.com> 

	* configure, BooBinding.make, BooBinding.addin.xml, BooBinding.mdp,
	  BooBinding.mds, Makefile.include, rules.make, Makefile.am,
	  monodevelop-boo.pc.in, Makefile, po, po/gl.po, po/cs.po, po/pt_BR.po,
	  po/fr.po, po/es.po, po/sl_SI.po, po/pl.po, po/it.po, po/pt.po, po/ca.po,
	  po/da.po, po/tr.po, po/ru.po, po/sv.po, po/de.po, po/po.mdse, po/ja.po,
	  po/zh_TW.po, po/Makefile, po/zh_CN.po: Directory reorganization.

2007-11-13  Lluis Sanchez Gual <lluis@novell.com> 

	* Gui/BooShellModel.boo: Cleanly return from the main thread if an exception
	  is thrown.

2007-11-09  Michael Hutchinson <mhutchinson@novell.com> 

	* Parser/BooParser.boo: Track LoggingService API changes.

2007-10-29  Lluis Sanchez Gual <lluis@novell.com> 

	* BooBinding.addin.xml: Bump MD version.

2007-10-29  Lluis Sanchez Gual <lluis@novell.com> 

	* BooShell/BooShell.boo: Don't try to abort the shell thread if it is
	  already stopped.
	* BooShell/BooShell.mdp: Update.

2007-10-29  Lluis Sanchez Gual <lluis@novell.com> 

	* BooBinding.addin.xml: Track changes in the Icon extension node.

2007-10-25  Lluis Sanchez Gual <lluis@novell.com> 

	* templates/BooGtkSharpWindow.xft.xml, templates/EmptyBooFile.xft.xml: Use
	  tango file icons. Removed obsolete icons.

2007-10-24  Lluis Sanchez Gual <lluis@novell.com> 

	* BooBinding.mdp, BooBinding.mds, templates/BooGtkSharpProject.xpt.xml,
	  templates/BooLibraryProject.xpt.xml, templates/EmptyBooProject.xpt.xml,
	  Makefile.am, icons/Boo.Project.Form, icons/Boo.Project.EmptyProject,
	  icons/boo-icon-32.png, icons/Boo.ProjectIcon: Updated project icons. Use
	  the base project icon with an overlay to show the type.

2007-10-04  Lluis Sanchez Gual <lluis@novell.com> 

	* Gui/BooTextEditorExtension.boo: When completing 'as', don't try to resolve
	  empty expressions. Fixes bug #324224.

2007-10-03  Lluis Sanchez Gual <lluis@novell.com> 

	* Parser/Resolver.boo, Parser/Visitor.boo: Track API changes.

2007-09-21  Lluis Sanchez Gual <lluis@novell.com> 

	* BooBinding.addin.xml: Bump MD version.

2007-09-20  Lluis Sanchez Gual <lluis@novell.com> 

	* BooBinding.addin.xml: Added an Other section in the MD property dialog and
	  moved some options there to avoid too many branches.

2007-09-14  Lluis Sanchez Gual <lluis@novell.com> 

	* BooAmbience.boo: Track api changes.
	* BooBinding.mdp, BooShell/BooShell.mdp: Updated.

2007-09-07  Lluis Sanchez Gual <lluis@novell.com> 

	* Gui/BooTextEditorExtension.boo: Track api changes.
	* BooShell/BooShell.boo: Don't propagate abort exception to the gtk thread.

2007-09-04  Michael Hutchinson <MHutchinson@novell.com>

	* BooShell/BooShell.boo: Catch ThreadAbortException when killing 
	  remote process.

2007-09-03  Michael Hutchinson <MHutchinson@novell.com>

	* Properties/ShellProperties.boo: better workaround for Boo compiler 
	  bug.

2007-09-01  Michael Hutchinson <m.j.hutchinson@gmail.com>

	* Gui/ShellTextView.boo, Properties/ShellProperties.boo, 
	  Gui/OptionPanels/CodeCompilationPanel.boo: Track Properties API 
	  changes. May have unavoidably introduced some instability in working 
	  around Boo compiler bug http://jira.codehaus.org/browse/BOO-856 
	  (incorrect resolution of overloaded generic methods).
	  
	* Parser/ExpressionTypeVisitor.boo: Track Boo AST library API change. 

2007-08-31  Michael Hutchinson <m.j.hutchinson@gmail.com>

	* Gui/ShellTextView.boo, Properties/ShellProperties.boo: Track API 
	  changes.

2007-08-09  Lluis Sanchez Gual <lluis@novell.com> 

	* BooBinding.addin.xml, BooBinding.mdp, BooShell/Makefile.am, Makefile.am:
	  Reorganized the extension point hierarchy. Embedded all add-in manifests
	  as resources.

2007-07-19  Lluis Sanchez Gual <lluis@novell.com> 

	* BooBinding.addin.xml, BooShellPadContent.boo: Updated pad icons.

2007-07-13  Lluis Sanchez Gual <lluis@novell.com> 

	* Gui/ShellTextView.boo: Track api changes.

2007-05-31  Lluis Sanchez Gual <lluis@novell.com> 

	* templates/BooLibraryProject.xpt.xml: Get template icon from
	  resources.

2007-05-28  Lluis Sanchez Gual <lluis@novell.com> 

	* BooBinding.mdp, Makefile.am: Make sure the correct Mono.Cecil dll is
	  referenced.

2007-05-17  Lluis Sanchez Gual <lluis@novell.com> 

	* BooShellPadContent.boo: Added null check.

2007-05-14  Lluis Sanchez Gual <lluis@novell.com> 

	* BooBinding.mdp, BooShell/BooShell.mdp, BooShell/Makefile.am,
	  Makefile.am: Added missing references.

2007-05-11  Lluis Sanchez Gual <lluis@novell.com> 

	* BooBinding.mdp: Copy the .addins.xml file to the output dir.

2007-05-11  Lluis Sanchez Gual <lluis@novell.com> 

	* BooBinding.mdp, BooShell/BooShell.mdp, BooShell/Makefile.am,
	  Makefile.am: Fix the build, again.

2007-05-10  Lluis Sanchez Gual <lluis@novell.com> 

	* BooBinding.mdp, BooShell/BooShell.mdp, BooShell/Makefile.am,
	  Makefile.am: Fix build.

2007-05-09  Lluis Sanchez Gual <lluis@novell.com> 

	* BooBinding.mdp, BooShell/BooShell.mdp, BooShell/Makefile.am,
	  Makefile.am: Reference shared assemblies from the correct location.
	* BooShellPadContent.boo: Fix the build.

2007-05-04  Lluis Sanchez Gual <lluis@novell.com> 

	* Gui/OptionPanels/GeneralBooShellPanel.boo,
	  Gui/OptionPanels/GeneralShellPanel.boo,
	  Gui/OptionPanels/CodeCompilationPanel.boo, BooBinding.addin.xml,
	  BooBinding.mdp, BooShellPadContent.boo, BooShell/BooShell.mdp,
	  BooShell/Makefile.am, Makefile.am: Migration to Mono.Addins.

2007-04-19  Lluis Sanchez Gual <lluis@novell.com> 

	* BooBinding.mdp, BooShell/BooShell.mdp: Don't copy referenced
	  assemblies.

2007-02-27  Lluis Sanchez Gual <lluis@novell.com> 

	* FormattingStrategy/BooFormattingStrategy.boo: Track api changes.

2007-02-16  Lluis Sanchez Gual <lluis@novell.com> 

	* BooBinding.addin.xml: Change add-in versions to 0.13.
	* BooShell/Makefile.am: Flush.

2007-02-15  Lluis Sanchez Gual <lluis@novell.com> 

	* BooBinding.mdp, BooShell/BooShell.mdp, BooShell/Makefile.am,
	  Makefile.am: Synchronized the MD project and the Makefile
	* BooBinding.mds: Updated.

2007-02-12  Lluis Sanchez Gual <lluis@novell.com> 

	* Gui/BooTextEditorExtension.boo: Handle code completion only for boo
	  files.

2007-02-09  Peter Johanson  <latexer@gentoo.org>

	* BooBinding.addin.xml:
	* Gui/BooTextEditorExtension.boo:
	* Makefile.am:

	Add new BooTextEditorExtension to start supporting minimal completion
	again.

	* Parser/BooParser.boo:
	* Parser/Resolver.boo:

	Beginnings of an implementation of IsAsResolve, needs finishing at
	some point.

2007-01-29  Lluis Sanchez Gual <lluis@novell.com> 

	* Gui/ShellTextView.boo: Temporarily disabled code completion in the
	  shell. Some changes are needed to use the new api.
	* Parser/TypeMembers.boo, Parser/Visitor.boo: Track api changes.

2007-01-02  Mart Roosmaa <roosmaa@gmail.com>

	* Parser/Resolver.boo: Adopt to changes made in rev 62253.

2006-12-14  Lluis Sanchez Gual <lluis@novell.com> 

	* Parser/Resolver.boo, Parser/ReturnType.boo, Parser/BooParser.boo,
	  Parser/TypeMembers.boo, Parser/Tree.boo, Parser/Visitor.boo:
	  Renamed Abstract* classes to Default*. Removed some unnecessary
	  Default* subclasses.

2006-11-11 David Makovský (Yakeen) <yakeen@sannyas-on.net>

        * Gui/OptionPanels/CodeCompilationPanel.boo: fix for bug 79199

2006-09-21 Lluis Sanchez Gual  <lluis@novell.com> 

	* Gui/ShellTextView.boo: Track API changes.

2006-09-19 Jacob Ilsø Christensen <jacobilsoe@gmail.com>

	* .: Added svn:ignore for BooBinding.pidb
	* BooShell: Added svn:ignore for BooShell.pidb

2006-09-12 Jacob Ilsø Christensen <jacobilsoe@gmail.com>

	* BooAmbience.boo: Track changes in Ambience.

2006-08-10 Lluis Sanchez Gual  <lluis@novell.com> 

	* Gui/ShellTextView.boo: Provide the ambience to use for code
	  completion.

2006-07-11 Philip Turnbull <philip.turnbull@gmail.com>

	* BooBinding/BooAmbience.cs:
	Track API changes in Ambience.

2006-07-03 Lluis Sanchez Gual  <lluis@novell.com> 

	* Parser/BooParser.boo:
	* BooBindingCompilerServices.boo: Track changes in ProjectReference.

2006-07-05 Matej Urbas <matej.urbas@gmail.com>

	* Parser/Visitor.boo: Updated to use ReturnType as BaseTypes in IClass
	  instances.

2006-07-03 Lluis Sanchez Gual  <lluis@novell.com> 

	* BooBinding.addin.xml: Updated versions.

2006-06-15 Lluis Sanchez Gual  <lluis@novell.com>

	* BooBinding.addin.xml: Use the DataType element instead fof Class
	  to declare serializable types.

2006-05-22 Lluis Sanchez Gual  <lluis@novell.com>

	* Makefile.am:
	* BooBinding.mdp: Removed SharpRefactory reference.

2006-05-04 Lluis Sanchez Gual  <lluis@novell.com>

	* BooBinding.addin.xml: Updated versions.
	
	* BooShell/BooShell.mdp:
	* BooBinding.mdp: Updated.

2006-04-21 Lluis Sanchez Gual <lluis@novell.com> 

	* BooLanguageBinding.cs: Implement GetSupportedClrVersions.

2006-04-07  David Makovský (Yakeen) <yakeen@sannyas-on.net>

	* BooBinding.addin.xml: renamed attribute in FileFilter Extension

2006-04-03 Lluis Sanchez Gual  <lluis@novell.com>

	* BooBinding.addin.xml: Add boo assembly dependency.

2006-03-30 Lluis Sanchez Gual <lluis@novell.com> 

	* BooBinding.addin.xml: Updated references.

2006-03-24 Jacob Ilsø Christensen  <jacobilsoe@gmail.com>

	* BooShell/: Added Makefile and Makefile.in to svn:ignore.

2006-03-24 Lluis Sanchez Gual  <lluis@novell.com>   

	* BooShell/BooShell.mdp:
	* BooBinding.mdp:
	* BooBinding.mds: Updated.
	* Makefile.am: Use an unified format. Patch by Matze Braun.
	* BooBinding.addin.xml: Updated add-in versions.

2006-02-24 Lluis Sanchez Gual  <lluis@novell.com>   

	* BooBinding/BooShell/BooShell.mdp:
	* BooBinding/BooBinding.mdp: Updated references.

2005-02-07  Peter Johanson  <latexer@gentoo.org>

	* BooBinding.addin.xml: Update imports to get BooShell.dll to be
	bundled as well.

2006-01-30 Lluis Sanchez Gual  <lluis@novell.com>   

	* Parser/BooParser.boo: 
	* Parser/Resolver.boo: Track changes in parser api.

2006-01-11 Lluis Sanchez Gual  <lluis@novell.com>   

	* Parser/ExpressionFinder.boo:
	* Parser/BooParser.boo: Track api changes.

2006-01-10 Lluis Sanchez Gual  <lluis@novell.com>   

	* BooBinding.mdp: Updated references.
	* Parser/BooParser.boo: Track api changes.

2005-12-19  Peter Johanson  <latexer@gentoo.org>

	* Parser/Resolver.boo: Add overload for doing a deep search for a
	type.
	* Parser/ExpressionTypeVisitor.boo: Do deep searches for members, as
	we may have a member of a type not found in explicitly referenced
	assemblies.

2005-12-13  Lluis Sanchez Gual  <lluis@novell.com> 

	* Parser/BooParser.boo: Track changes in the api.
	* BooLanguageBinding.boo: Implemented the new methods in
	IDotNetLanguageBinding.
	* templates/*: Set the correct category, language and project type.

2005-11-25  Rodrigo B. de Oliveira <rodrigobamboo@gmail.com>

	* Gui/ShellTextView.boo: 'in' operator now requires a proper array argument
	* Parser/ExpressionTypeVisitor.boo: AsExpression -> TryCastExpression,
	TernaryExpression -> ConditionalExpression

2005-11-16  Peter Johanson  <latexer@gentoo.org>

	* Parser/Resolver.boo: Remove some unneeded code, and properly resolve
	'self' and 'super' when inside a static context.

2005-11-16  Rodrigo B. de Oliveira <rodrigobamboo@gmail.com>

	* Gui/ShellTextView.boo: fix EndIter error that caused prompt not to
	be displayed
	
2005-11-04  Lluis Sanchez Gual  <lluis@novell.com> 

	* Gui/ShellTextView.boo: Fix gtksourceview warning.

2005-11-01  Peter Johanson  <latexer@gentoo.org> 

	* BooShell/BooShell.boo: Actually handle exceptions thrown during
	excecution of user input, and toss back a sanitized string of the
	exception.

2005-10-30  Peter Johanson  <latexer@gentoo.org> 

	* FormattingStrategy/*:
	* BooBinding.addin.xml:
	* Makefile.am: Initial smart formatting support. Still *very* basic.

2005-10-11  Lluis Sanchez Gual  <lluis@novell.com> 

	* BooBinding.addin.xml: Fixed addin header information.
	Use "id" attribuet instead of "name" to identify addins.

2005-10-06  Lluis Sanchez Gual  <lluis@novell.com> 

	* BooBinding.addin.xml:
	* BooLanguageBinding.cs: Register serializable types in the addin
	configuration file.

2005-10-04  Lluis Sanchez Gual  <lluis@novell.com> 

	* BooBinding.addin.xml: Added addin dependencies.

2005-09-23  Peter Johanson  <latexer@gentoo.org> 

	* Gui/BooShellModel.boo: Wrap all access to remote process object in
	try/except to handle nasty remoting exception. Not really a fix.

2005-08-29  Peter Johanson  <latexer@gentoo.org> 

	* Parser/Visitor.boo: Fix line number off-by-one error.

2005-08-23  Peter Johanson  <latexer@gentoo.org> 

	* BooBindingCompilerServices.boo: Add support for compiling in
	embedded resources from projects.

2005-08-21  Peter Johanson  <latexer@gentoo.org> 

	* tempaltes/*: Fix icon references to use new resource naming
	convention.

2005-08-21  Peter Johanson  <latexer@gentoo.org> 

	* Makefile.am: Use new -embedres option in boo.
	* BooShell/BooShell.boo: Fix foreach over a CollectionBase.
	* Gui/OptionPanels/CodeCompilationPanel.boo: Fix required for boo's
	new method invocation changes.

2005-08-20  Peter Johanson  <latexer@gentoo.org> 

	* templates/BooGtkSharpProject.xpt.xml: Fix gtk-sharp references to
	match new assembly versions.

2005-08-12  Lluis Sanchez Gual  <lluis@novell.com> 

	* templates/*:
	* BooBinding.addin.xml: Properly reference resource icons and
	templates.
	* Makefile.am: Embed icon and templates as resources.

2005-08-15  Peter Johanson  <latexer@gentoo.org>

	* Gui/ShellTextvView: Fix file sharing violation that killed multiple
	MD instances when the boo shell was enabled.

2005-08-10  Peter Johanson  <latexer@gentoo.org>

	* Gui/ShellTextView.boo: Fix small problem with
	blank lines being accept, and causing errors in the interpreter.

2005-08-10  Peter Johanson  <latexer@gentoo.org>

	* Parser/ExpressionTypeVisitor.boo:
	* Parser/Resolver.boo:
	* Parser/ReturnType.boo:
	* Parser/ExpressionFinder.boo:
	* Parser/BooParser.boo:
	* Parser/VariableLookupVisitor.boo:
	* Parser/Visitor.boo: Add better error reporting via logging by type.

2005-08-09  Lluis Sanchez Gual  <lluis@novell.com>

	* Parser/ReturnType.boo:
	* Parser/ExpressionTypeVisitor.boo:
	* Parser/Resolver.boo:
	* Parser/BooParser.boo:
	* Gui/ShellTextView.boo: Use the new IParserContext API.

2005-07-20  Lluis Sanchez Gual  <lluis@novell.com>

	* Gui/OptionPanels/GeneralShellPanel.boo:
	* Gui/OptionPanels/GeneralBooShellPanel.boo:
	* Gui/OptionPanels/CodeCompilationPanel.boo:
	Removed unused namespace import.

2005-07-20  Peter Johanson  <latexer@gentoo.org>

	* Gui/IShellModel.boo:
	* Gui/ShellTextView.boo:
	* Gui/BooShellModel.boo:
	* Gui/OptionPanels/CodeCompilationPanel.boo:
	* Properties/ShellProperties.boo:
	* Parser/Resolver.boo:
	* Parser/BooParser.boo:
	* BooShellPadContent.boo:
	* BooShell/BooShell.boo: Lots of cleanup, and add initial support for
	code completion in the shell.
	* Makefile.am: Revert makefile change that snuck in.

2005-07-19  Peter Johanson  <latexer@gentoo.org>

	* templates/BooGtkSharpWindow.xft.xml: Fix small typo.

2005-07-19  Peter Johanson  <latexer@gentoo.org>

	* BooAmbience: Changes to consolidate code, and actually markup the
	items if IncludePangoMarkup is set.

2005-07-18  Peter Johanson  <latexer@gentoo.org>

	* BooBinding.addin.xml: Put the boo shell on the bottom by default.

2005-07-18  Peter Johanson  <latexer@gentoo.org>

	* Parser/Resolver.boo:
	* BooLanguageBinding.boo: Remove some extraneous ';' characters, and
	use the new 'char()' literal instead of the previous hack for getting
	a char.

2005-07-13  Lluis Sanchez Gual  <lluis@novell.com>

	* BooShellPadContent.boo: Make sure all shell controls are visible.

2005-07-11  Lluis Sanchez Gual  <lluis@novell.com>

	* Project/BooCompilerParameters.boo: Implement ICloneable.
	* BooLanguageBinding.boo: CreateCompilationParameters now returns an
	ICloneable.

2005-06-04  Peter Johanson <latexer@gentoo.org>

	* Gui/OptionPanels/CodeCompilationPanel.boo:
	* Project/BooCompilerParameters.boo: Remove compiler selection items,
	as they are unneeded now that we use Boo's API for compilation

2005-06-02  Peter Johanson <latexer@gentoo.org>

	* Parser/BooParser.boo: Re-apply change to include
	ProcessMethodBodies step in the visitor. Problems this change caused
	have been resolved elsewhere.
	* Parser/Visitor.boo: Use the region of the property if the region for
	the getter/setter is null (happens with [Getter()], etc AST
	attributes).

2005-05-31  Peter Johanson <latexer@gentoo.org>

	* BooBindingCompilerServices.boo: Make sure we
	only generate the assembly in the file, not
	loaded into memory.

2005-05-30  Peter Johanson <latexer@gentoo.org>

	* Parser/TypeMembers.boo: Cleanup, and add handling
	of get/set for properties properly.
	* Parser/Visitor.boo: Handling of get/set for properties,
	move to using FullName where appropriate for class members,
	and set enum return types to null.

2005-05-30  Peter Johanson <latexer@gentoo.org>

	* Parser/Visitor.boo: Only abort parsing on parser
	errors. We may have type binding errors that should be
	ignored, since we do the resolving of those ourselves.
	* Parser/TypeMembers.boo: Constructors should have a fully
	qualified name of 'ctor', not '#ctor'.
	* Parser/Resolver.boo: Fix problem with 'super' not always
	finding the super class.
	
2005-05-29  Peter Johanson <latexer@gentoo.org>

	* BooBindingCompilerServices.boo: Redo most of the
	compiler stuff to use the Boo API instead of calling
	out to booc in a seperate process. Is faster, and removes
	the gross regexes previously used to parse errors.

2005-05-27  Peter Johanson <latexer@gentoo.org>

	* Parser/*: Various cleanups of print statements,
	as well as various fixes to improve resolution of
	fields and local variables.

2005-05-24  Peter Johanson <latexer@gentoo.org>

	* Parser/BooParser.boo: One small fix to return
	a new CompilationUnit instead of null in case
	of a failed parse attempt.

2005-05-24  Peter Johanson <latexer@gentoo.org>

	* Parser/Visitor.boo: Cull out compiler
	generated fields, and note if errors occured
	before this visitor and return immediate if so.
	* Parser/BooParser.boo: Keep a cache of successful
	parser results, and return those for any files that
	error out due to syntax errors, etc.

2005-05-22  Peter Johanson <latexer@gentoo.org>

	* Parser/Resolver.boo: More cleanups,
	and make static/non-static member showing work
	properly.

2005-05-22  Peter Johanson <latexer@gentoo.org>

	* Parser/BooParser.boo:
	* Parser/Resolver.boo: Various small cleanups
	* Parser/Visitor.boo: Some small cleanups, and parse
	events now as well.

2005-05-21  Peter Johanson <latexer@gentoo.org>

	* BooShellPadContent.cs: Make the pad placement
	easier to find when first viewing the shell.

2005-05-21  Peter Johanson <latexer@gentoo.org>

	* Parser/BooParser.boo: Move filename assignment to
	after parsing is complete. Makes the class browser (mostly)
	work now.

2005-05-19  Peter Johanson <latexer@gentoo.org>

	* BooBinding.mp{p,s}:
	* BooShell/BooShell.mp{p,s}:
	Add project files for compiling the BooBinding using MD.

2005-05-10  Peter Johanson <latexer@gentoo.org>

	* Gui/ShellTextView.boo: Use a normal StreamWriter
	instead of the Boo.IO stuff, since Boo.IO has moved
	in current Boo SVN to Boo.Lang.IO

2005-05-04  Peter Johanson <latexer@gentoo.org>

	* BooShell/BooShell.boo: Make sure we 
	dispose of the worker thread.

2005-05-04  Peter Johanson <latexer@gentoo.org>

	* Gui/BooShellModel.boo: Don't join the aborted
	thread. This isn't needed, and hangs mono-1.1.7 and
	newer.

2005-05-03  Peter Johanson <latexer@gentoo.org>

	* BooShell/BooShell.boo: Make sure we don't get
	disposed prematurely.

2005-05-02  Peter Johanson <latexer@gentoo.org>

	* Remoting/*:
	* Gui/BooShellModel.boo:
	* BooShell/BooShell.boo:
	* Makefile.am: Switch over to using the new
	RemoteProcessObject API. Removes the need for
	all of BooShell.Remoting, and simplifies things
	elsewhere.

2005-05-02  Peter Johanson <latexer@gentoo.org>

	* Gui/BooShellModel.boo: Fix from lluis to make
	MD not crash when right clicking the shell with
	no projects open.

2005-05-02  Peter Johanson <latexer@gentoo.org>
	
	* BooShell/BooShell.boo: Convert to using Monitor instead
	of just lock(), prevents the 100% utilization by mono
	as reported by several folks.
	* Gui/BooShellModel.boo: Some Monitor fixes, and a small
	fix to make pasted input with multiple lines get processed
	properly.

2005-04-28  Rafael Monoman Teixeira <rafaelteixeirabr@hotmail.com>

	* Makefile.am: added missing dependency for target $(ASSEMBLY)

2005-04-25  Peter Johanson <latexer@gentoo.org>

	* BooShellServer/BooShellServer.boo:
	Small fix to make sure the shell server
	doesn't exit unexpectedly.

2005-04-25  Peter Johanson <latexer@gentoo.org>

	* Properties/GeneralShellProperties.boo:
	* Gui/*: Lots of changes to handle new shell
	handling, as well as adding the ability to
	load the assemblies generated by the currently
	open solution/combine.
	* Remoting/*: Library for doing remoting
	using unix sockets
	* BooShell/BooShell.boo: New shell object
	created out of process from MD for projection
	* BooShellServer/BooShellServer.boo: Remoting
	server for serving up the BooShell objects

2005-04-25  Peter Johanson <latexer@gentoo.org>

	* Initial import of the Boo addin.
<|MERGE_RESOLUTION|>--- conflicted
+++ resolved
@@ -1,5 +1,3 @@
-<<<<<<< HEAD
-=======
 2008-01-25  Lluis Sanchez Gual <lluis@novell.com> 
 
 	* configure, BooBinding.addin.xml: Update MD version.
@@ -33,7 +31,6 @@
 	  templates/EmptyBooProject.xpt.xml: Make template categories
 	  translatable.
 
->>>>>>> 6e54836f
 2008-01-11  Michael Hutchinson <mhutchinson@novell.com> 
 
 	* Gui/ShellTextView.boo: Use PropertyService.ConfigPath instead of
