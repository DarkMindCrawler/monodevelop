--- conflicted
+++ resolved
@@ -1,5 +1,3 @@
-<<<<<<< HEAD
-=======
 2008-09-04  Lluis Sanchez Gual <lluis@novell.com> 
 
 	* ProjectPad/ProjectPackagesFolderNodeBuilder.cs,
@@ -34,7 +32,6 @@
 
 	* Compiler/ValaCompiler.cs: Generate .deps file on library compilation.
 
->>>>>>> 1ada6278
 2008-08-21  Lluis Sanchez Gual <lluis@novell.com> 
 
 	* ProjectPad/ProjectResourcesExtension.cs, ValaBinding.addin.xml,
