--- conflicted
+++ resolved
@@ -1,5 +1,3 @@
-<<<<<<< HEAD
-=======
 2009-12-01  Lluis Sanchez Gual  <lluis@novell.com>
 
 	* IPhoneProject.cs:
@@ -21,7 +19,6 @@
 	* IPhoneExecutionCommand.cs: New property for
 	  UserAssemblyPaths.
 
->>>>>>> d2d9101f
 2009-11-05  Carlo Kok  <ck@remobjects.com>
 
 	* CodeBehindGenerator.cs: fixed support for Partial Methods in 
