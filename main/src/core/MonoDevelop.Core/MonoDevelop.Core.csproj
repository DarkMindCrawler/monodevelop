--- conflicted
+++ resolved
@@ -368,11 +368,7 @@
     <Compile Include="MonoDevelop.Projects.Policies\IPolicyProvider.cs" />
     <Compile Include="MonoDevelop.Projects\ProjectItemEventArgs.cs" />
     <Compile Include="MonoDevelop.Core.Assemblies\TargetFrameworkMoniker.cs" />
-<<<<<<< HEAD
     <Compile Include="MonoDevelop.Core\UserDataLocations.cs" />
-=======
-    <Compile Include="MonoDevelop.Projects.Dom.Serialization\AttributeEntry.cs" />
->>>>>>> 5bcd595f
     <Compile Include="MonoDevelop.Core\UserDataMigrationService.cs" />
     <Compile Include="MonoDevelop.Core.AddIns\UserDataMigrationNode.cs" />
     <Compile Include="MonoDevelop.Core.Serialization\IDataItemAttribute.cs" />
@@ -385,14 +381,11 @@
     <Compile Include="MonoDevelop.Core\IApplicationInfo.cs" />
     <Compile Include="MonoDevelop.Core\ApplicationService.cs" />
     <Compile Include="MonoDevelop.Core.ProgressMonitoring\ProgressStatusMonitor.cs" />
-<<<<<<< HEAD
     <Compile Include="MonoDevelop.Projects\LanguageBindingService.cs" />
     <Compile Include="MonoDevelop.Core.AddIns\MimeTypeExtensionNode.cs" />
     <Compile Include="MonoDevelop.Projects\ILanguageBinding.cs" />
-=======
     <Compile Include="MonoDevelop.Core\Platform.cs" />
     <Compile Include="MonoDevelop.Core\UserProfile.cs" />
->>>>>>> 5bcd595f
   </ItemGroup>
   <ItemGroup>
     <None Include="ChangeLog" />
