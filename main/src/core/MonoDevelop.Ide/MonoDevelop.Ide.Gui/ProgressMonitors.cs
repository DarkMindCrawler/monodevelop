//
// ProgressMonitorManager.cs
//
// Author:
//   Lluis Sanchez Gual
//
// Copyright (C) 2005 Novell, Inc (http://www.novell.com)
//
// Permission is hereby granted, free of charge, to any person obtaining
// a copy of this software and associated documentation files (the
// "Software"), to deal in the Software without restriction, including
// without limitation the rights to use, copy, modify, merge, publish,
// distribute, sublicense, and/or sell copies of the Software, and to
// permit persons to whom the Software is furnished to do so, subject to
// the following conditions:
// 
// The above copyright notice and this permission notice shall be
// included in all copies or substantial portions of the Software.
// 
// THE SOFTWARE IS PROVIDED "AS IS", WITHOUT WARRANTY OF ANY KIND,
// EXPRESS OR IMPLIED, INCLUDING BUT NOT LIMITED TO THE WARRANTIES OF
// MERCHANTABILITY, FITNESS FOR A PARTICULAR PURPOSE AND
// NONINFRINGEMENT. IN NO EVENT SHALL THE AUTHORS OR COPYRIGHT HOLDERS BE
// LIABLE FOR ANY CLAIM, DAMAGES OR OTHER LIABILITY, WHETHER IN AN ACTION
// OF CONTRACT, TORT OR OTHERWISE, ARISING FROM, OUT OF OR IN CONNECTION
// WITH THE SOFTWARE OR THE USE OR OTHER DEALINGS IN THE SOFTWARE.
//


using System;
using System.Collections;

using MonoDevelop.Core;
using MonoDevelop.Core.Gui;
using MonoDevelop.Ide.Gui.Pads;
using MonoDevelop.Ide.Gui;
using MonoDevelop.Core.Execution;
using MonoDevelop.Core.ProgressMonitoring;
using MonoDevelop.Ide.FindInFiles;
using MonoDevelop.Ide.Jobs;
using MonoDevelop.Core.Gui.ProgressMonitoring;

namespace MonoDevelop.Ide.Gui
{
	public class ProgressMonitorManager : GuiSyncObject, IConsoleFactory
	{
		ArrayList searchMonitors = new ArrayList ();
		ArrayList outputMonitors = new ArrayList ();
		
		/******************************/

		internal void Initialize ()
		{
			CreateMonitorPad (GettextCatalog.GetString ("Build Output"), Stock.BuildCombine, false, true, false);
		}
		
		public IProgressMonitor GetBuildProgressMonitor ()
		{
			bool front = IdeApp.Preferences.ShowOutputPadDuringBuild == BuildResultStates.Always;
			AggregatedProgressMonitor mon = new AggregatedProgressMonitor (GetOutputProgressMonitor (GettextCatalog.GetString ("Build Output"), Stock.BuildCombine, front, true));
			mon.AddSlaveMonitor (GetStatusProgressMonitor (GettextCatalog.GetString ("Building..."), Stock.BuildCombine, false));
			return mon;
		}
		
		public IProgressMonitor GetRunProgressMonitor ()
		{
			return GetOutputProgressMonitor (GettextCatalog.GetString ("Application Output"), Stock.RunProgramIcon, true, true);
		}
		
		public IProgressMonitor GetLoadProgressMonitor (bool lockGui)
		{
			return GetStatusProgressMonitor (GettextCatalog.GetString ("Loading..."), Stock.OpenFileIcon, true, false, lockGui);
		}
		
		public IProgressMonitor GetSaveProgressMonitor (bool lockGui)
		{
			return GetStatusProgressMonitor (GettextCatalog.GetString ("Saving..."), Stock.SaveIcon, true, false, lockGui);
		}
		
		public IConsole CreateConsole (bool closeOnDispose)
		{
			return (IConsole) GetOutputProgressMonitor (GettextCatalog.GetString ("Application Output"), Stock.RunProgramIcon, true, true);
		}
		
		/******************************/
		
		
		public IProgressMonitor GetStatusProgressMonitor (string title, IconId icon, bool showErrorDialogs)
		{
			OutputPadJob job = new OutputPadJob (title, icon);
			job.SaveInJobHistory = false;
			job.ShowErrorsDialog = showErrorDialogs;
			job.MasterMonitor = new BaseProgressMonitor ();
			return job.Run ().Monitor; 
//			return new StatusProgressMonitor (title, icon, showErrorDialogs, true, false);
		}
		
		public IProgressMonitor GetStatusProgressMonitor (string title, IconId icon, bool showErrorDialogs, bool showTaskTitle, bool lockGui)
		{
			OutputPadJob job = new OutputPadJob (title, icon);
			job.SaveInJobHistory = false;
			job.ShowErrorsDialog = showErrorDialogs;
			job.ShowTaskTitle = showTaskTitle;
			job.LockGui = lockGui;
			job.MasterMonitor = new BaseProgressMonitor ();
			return job.Run ().Monitor;
//			return new StatusProgressMonitor (title, icon, showErrorDialogs, showTaskTitle, lockGui);
		}
		
		public IProgressMonitor GetBackgroundProgressMonitor (string title, IconId icon)
		{
			return new BackgroundProgressMonitor (title, icon);
		}
		
		public IProgressMonitor GetOutputProgressMonitor (string title, IconId icon, bool bringToFront, bool allowMonitorReuse)
		{
			DefaultMonitorPad monitorPad = CreateMonitorPad (title, icon, bringToFront, allowMonitorReuse, true);
			return new OutputProgressMonitor (monitorPad, title, icon);
		}
		
		DefaultMonitorPad CreateMonitorPad (string title, string icon, bool bringToFront, bool allowMonitorReuse, bool show)
		{
			Pad pad = null;
			if (icon == null)
				icon = Stock.OutputIcon;

			int instanceCount = -1;
			if (allowMonitorReuse) {
				lock (outputMonitors) {
					// Look for an available pad
					for (int n=0; n<outputMonitors.Count; n++) {
						Pad mpad = (Pad) outputMonitors [n];
						DefaultMonitorPad mon = (DefaultMonitorPad) mpad.Content;
						if (mon.TypeTag == title) {
							if (mon.InstanceNum > instanceCount)
								instanceCount = mon.InstanceNum;
							if (mon.AllowReuse) {
								pad = mpad;
								break;
							}
						}
					}
				}
				if (pad != null) {
					if (bringToFront) pad.BringToFront ();
					return (DefaultMonitorPad) pad.Content;
				}
			}

			instanceCount++;
			DefaultMonitorPad monitorPad = new DefaultMonitorPad (title, icon, instanceCount);
			
			string newPadId = "OutputPad - " + title + " - " + instanceCount;
			string basePadId = "OutputPad - " + title + " - 0";
			
			if (instanceCount > 0) {
				// Translate the title before adding the count
				title = GettextCatalog.GetString (title);
				title += " (" + (instanceCount+1) + ")";
			}

			if (show)
				pad = IdeApp.Workbench.ShowPad (monitorPad, newPadId, title, basePadId + "/Center Bottom", icon);
			else
				pad = IdeApp.Workbench.AddPad (monitorPad, newPadId, title, basePadId + "/Center Bottom", icon);
			
//			pad.Sticky = true;
			outputMonitors.Add (pad);
			
			if (instanceCount > 0) {
				// Additional output pads will be destroyed when hidden
				pad.Window.PadHidden += delegate {
					outputMonitors.Remove (pad);
					pad.Destroy ();
				};
			}
			if (bringToFront)
				pad.BringToFront ();

			return monitorPad;
		}
		
		public ISearchProgressMonitor GetSearchProgressMonitor (bool bringToFront)
		{
			return GetSearchProgressMonitor (bringToFront, false);
		}
		
		public ISearchProgressMonitor GetSearchProgressMonitor (bool bringToFront, bool focusPad)
		{
			Pad pad = null;
			string title = GettextCatalog.GetString ("Search Results");
			
			int instanceNum = -1;
			lock (searchMonitors) {
				// Look for an available pad
				for (int n=0; n<searchMonitors.Count; n++) {
					Pad mpad = (Pad) searchMonitors [n];
					SearchResultPad rp = (SearchResultPad) mpad.Content;
					if (rp.InstanceNum > instanceNum)
						instanceNum = rp.InstanceNum;
					if (rp.AllowReuse) {
						pad = mpad;
						break;
					}
				}
			}
			if (pad != null) {
				if (bringToFront) pad.BringToFront (focusPad);
				return new SearchProgressMonitor ((SearchResultPad) pad.Content, pad.Title);
			}
			
			instanceNum++;
			
			string newPadId = "SearchPad - " + title + " - " + instanceNum;
			string basePadId = "SearchPad - " + title + " - 0";
			
			if (instanceNum > 0)
				title += " (" + (instanceNum+1) + ")";
			
			SearchResultPad monitorPad = new SearchResultPad (instanceNum) { FocusPad = focusPad };
			
<<<<<<< HEAD
			pad = IdeApp.Workbench.ShowPad (monitorPad, newPadId, title, basePadId + "/Center Bottom", MonoDevelop.Core.Gui.Stock.FindIcon);
//			pad.Sticky = true;
=======
			pad = IdeApp.Workbench.ShowPad (monitorPad, newPadId, title, basePadId + "/Center Bottom", Stock.FindIcon);
			pad.Sticky = true;
>>>>>>> 0893652a
			searchMonitors.Add (pad);

			if (searchMonitors.Count > 1) {
				// Additional search pads will be destroyed when hidden
				pad.Window.PadHidden += delegate {
					searchMonitors.Remove (pad);
					pad.Destroy ();
				};
			}
			
			if (bringToFront)
				pad.BringToFront (focusPad);

			return new SearchProgressMonitor (monitorPad, pad.Title);
		}
	}
}<|MERGE_RESOLUTION|>--- conflicted
+++ resolved
@@ -219,13 +219,8 @@
 			
 			SearchResultPad monitorPad = new SearchResultPad (instanceNum) { FocusPad = focusPad };
 			
-<<<<<<< HEAD
-			pad = IdeApp.Workbench.ShowPad (monitorPad, newPadId, title, basePadId + "/Center Bottom", MonoDevelop.Core.Gui.Stock.FindIcon);
+			pad = IdeApp.Workbench.ShowPad (monitorPad, newPadId, title, basePadId + "/Center Bottom", Stock.FindIcon);
 //			pad.Sticky = true;
-=======
-			pad = IdeApp.Workbench.ShowPad (monitorPad, newPadId, title, basePadId + "/Center Bottom", Stock.FindIcon);
-			pad.Sticky = true;
->>>>>>> 0893652a
 			searchMonitors.Add (pad);
 
 			if (searchMonitors.Count > 1) {
