<?xml version="1.0" encoding="utf-8"?>
<Project DefaultTargets="Build" xmlns="http://schemas.microsoft.com/developer/msbuild/2003" ToolsVersion="4.0">
  <PropertyGroup>
    <Configuration Condition=" '$(Configuration)' == '' ">Debug</Configuration>
    <Platform Condition=" '$(Platform)' == '' ">AnyCPU</Platform>
    <ProductVersion>9.0.21022</ProductVersion>
    <SchemaVersion>2.0</SchemaVersion>
    <ProjectGuid>{27096E7F-C91C-4AC6-B289-6897A701DF21}</ProjectGuid>
    <OutputType>Library</OutputType>
    <AssemblyName>MonoDevelop.Ide</AssemblyName>
    <RootNamespace>MonoDevelop.Ide</RootNamespace>
  </PropertyGroup>
  <PropertyGroup Condition=" '$(Configuration)|$(Platform)' == 'Debug|AnyCPU' ">
    <DebugSymbols>true</DebugSymbols>
    <DebugType>full</DebugType>
    <Optimize>false</Optimize>
    <OutputPath>..\..\..\build\bin</OutputPath>
    <ErrorReport>prompt</ErrorReport>
    <WarningLevel>3</WarningLevel>
    <Execution>
      <Execution clr-version="Net_2_0" />
    </Execution>
    <AllowUnsafeBlocks>true</AllowUnsafeBlocks>
  </PropertyGroup>
  <PropertyGroup Condition=" '$(Configuration)|$(Platform)' == 'Release|AnyCPU' ">
    <DebugType>none</DebugType>
    <Optimize>true</Optimize>
    <OutputPath>..\..\..\build\AddIns\</OutputPath>
    <ErrorReport>prompt</ErrorReport>
    <WarningLevel>4</WarningLevel>
    <Execution>
      <Execution clr-version="Net_2_0" />
    </Execution>
    <AllowUnsafeBlocks>true</AllowUnsafeBlocks>
  </PropertyGroup>
  <ItemGroup>
    <Reference Include="System" />
    <Reference Include="System.Drawing" />
    <Reference Include="System.Xml" />
    <Reference Include="System.Data" />
    <Reference Include="System.Web.Services" />
    <Reference Include="Mono.Posix" />
    <Reference Include="System.Runtime.Remoting" />
    <Reference Include="monodoc, Version=1.0.0.0, Culture=neutral, PublicKeyToken=0738eb9f132ed756" />
    <Reference Include="gdk-sharp, Version=2.12.0.0, Culture=neutral, PublicKeyToken=35e10195dab3c99f">
      <SpecificVersion>False</SpecificVersion>
    </Reference>
    <Reference Include="atk-sharp, Version=2.12.0.0, Culture=neutral, PublicKeyToken=35e10195dab3c99f">
      <SpecificVersion>False</SpecificVersion>
    </Reference>
    <Reference Include="pango-sharp, Version=2.12.0.0, Culture=neutral, PublicKeyToken=35e10195dab3c99f">
      <SpecificVersion>False</SpecificVersion>
    </Reference>
    <Reference Include="glib-sharp, Version=2.12.0.0, Culture=neutral, PublicKeyToken=35e10195dab3c99f">
      <SpecificVersion>False</SpecificVersion>
    </Reference>
    <Reference Include="gtk-sharp, Version=2.12.0.0, Culture=neutral, PublicKeyToken=35e10195dab3c99f">
      <SpecificVersion>False</SpecificVersion>
    </Reference>
    <Reference Include="System.Core" />
    <Reference Include="ICSharpCode.SharpZipLib" />
    <Reference Include="Mono.Cairo" />
    <Reference Include="System.Web" />
    <Reference Include="System.Xml.Linq" />
    <Reference Include="Mono.Addins.Gui, Version=0.5.0.0, Culture=neutral, PublicKeyToken=0738eb9f132ed756">
      <SpecificVersion>False</SpecificVersion>
    </Reference>
    <Reference Include="Mono.Addins, Version=0.5.0.0, Culture=neutral, PublicKeyToken=0738eb9f132ed756">
      <SpecificVersion>False</SpecificVersion>
    </Reference>
    <Reference Include="Mono.Addins.Setup, Version=0.5.0.0, Culture=neutral, PublicKeyToken=0738eb9f132ed756">
      <SpecificVersion>False</SpecificVersion>
    </Reference>
  </ItemGroup>
  <ItemGroup>
    <ProjectReference Include="..\MonoDevelop.Core\MonoDevelop.Core.csproj">
      <Project>{7525BB88-6142-4A26-93B9-A30C6983390A}</Project>
      <Name>MonoDevelop.Core</Name>
      <Private>False</Private>
    </ProjectReference>
    <ProjectReference Include="..\Mono.Texteditor\Mono.TextEditor.csproj">
      <Project>{A2329308-3751-4DBD-9A75-5F7B8B024625}</Project>
      <Name>Mono.TextEditor</Name>
      <Private>False</Private>
    </ProjectReference>
    <ProjectReference Include="..\MonoDevelop.Projects.Formats.MSBuild\MonoDevelop.Projects.Formats.MSBuild.csproj">
      <Project>{A437F1A3-78DF-4F00-8053-D32A8B1EB679}</Project>
      <Name>MonoDevelop.Projects.Formats.MSBuild</Name>
    </ProjectReference>
    <ProjectReference Include="..\..\..\contrib\ICSharpCode.NRefactory\ICSharpCode.NRefactory.csproj">
      <Project>{3B2A5653-EC97-4001-BB9B-D90F1AF2C371}</Project>
      <Name>ICSharpCode.NRefactory</Name>
    </ProjectReference>
    <ProjectReference Include="..\..\..\contrib\Mono.Cecil\Mono.Cecil.csproj">
      <Project>{3EC06433-F168-4C5B-A885-99CE4AB617E1}</Project>
      <Name>Mono.Cecil</Name>
    </ProjectReference>
    <ProjectReference Include="..\..\..\contrib\ICSharpCode.NRefactory.CSharp\ICSharpCode.NRefactory.CSharp.csproj">
      <Project>{53DCA265-3C3C-42F9-B647-F72BA678122B}</Project>
      <Name>ICSharpCode.NRefactory.CSharp</Name>
    </ProjectReference>
  </ItemGroup>
  <ItemGroup>
    <EmbeddedResource Include="templates\AppConfigFile.xft.xml">
      <LogicalName>AppConfigFile.xft.xml</LogicalName>
    </EmbeddedResource>
    <EmbeddedResource Include="templates\BlankCombine.xpt.xml">
      <LogicalName>BlankCombine.xpt.xml</LogicalName>
    </EmbeddedResource>
    <EmbeddedResource Include="templates\EmptyClass.xft.xml">
      <LogicalName>EmptyClass.xft.xml</LogicalName>
    </EmbeddedResource>
    <EmbeddedResource Include="templates\EmptyEnum.xft.xml">
      <LogicalName>EmptyEnum.xft.xml</LogicalName>
    </EmbeddedResource>
    <EmbeddedResource Include="templates\EmptyHTMLFile.xft.xml">
      <LogicalName>EmptyHTMLFile.xft.xml</LogicalName>
    </EmbeddedResource>
    <EmbeddedResource Include="templates\EmptyInterface.xft.xml">
      <LogicalName>EmptyInterface.xft.xml</LogicalName>
    </EmbeddedResource>
    <EmbeddedResource Include="templates\EmptyResourceFile.xft.xml">
      <LogicalName>EmptyResourceFile.xft.xml</LogicalName>
    </EmbeddedResource>
    <EmbeddedResource Include="templates\EmptyStruct.xft.xml">
      <LogicalName>EmptyStruct.xft.xml</LogicalName>
    </EmbeddedResource>
    <EmbeddedResource Include="templates\EmptyTextFile.xft.xml">
      <LogicalName>EmptyTextFile.xft.xml</LogicalName>
    </EmbeddedResource>
    <EmbeddedResource Include="templates\EmptyXMLFile.xft.xml">
      <LogicalName>EmptyXMLFile.xft.xml</LogicalName>
    </EmbeddedResource>
    <EmbeddedResource Include="icons\Icons.16x16.LinkOverlay.png">
      <LogicalName>Icons.16x16.LinkOverlay.png</LogicalName>
    </EmbeddedResource>
    <EmbeddedResource Include="icons\mono-powered.png">
      <LogicalName>mono-powered.png</LogicalName>
    </EmbeddedResource>
    <EmbeddedResource Include="icons\parsing.png">
      <LogicalName>parsing.png</LogicalName>
    </EmbeddedResource>
    <EmbeddedResource Include="templates\GenericProject.xpt.xml">
      <LogicalName>GenericProject.xpt.xml</LogicalName>
    </EmbeddedResource>
    <EmbeddedResource Include="gtk-gui\gui.stetic">
      <LogicalName>gui.stetic</LogicalName>
    </EmbeddedResource>
    <EmbeddedResource Include="icons\system-file-manager.png">
      <LogicalName>system-file-manager.png</LogicalName>
    </EmbeddedResource>
    <EmbeddedResource Include="icons\pindown.png">
      <LogicalName>pindown.png</LogicalName>
    </EmbeddedResource>
    <EmbeddedResource Include="icons\pinup.png">
      <LogicalName>pinup.png</LogicalName>
    </EmbeddedResource>
    <EmbeddedResource Include="options\KeyBindingSchemeEmacs.xml">
      <LogicalName>KeyBindingSchemeEmacs.xml</LogicalName>
    </EmbeddedResource>
    <EmbeddedResource Include="options\KeyBindingSchemeVisualStudio.xml">
      <LogicalName>KeyBindingSchemeVisualStudio.xml</LogicalName>
    </EmbeddedResource>
    <EmbeddedResource Include="templates\Workspace.xpt.xml">
      <LogicalName>Workspace.xpt.xml</LogicalName>
    </EmbeddedResource>
    <EmbeddedResource Include="options\KeyBindingSchemeMonoDevelop1.xml">
      <LogicalName>KeyBindingSchemeMonoDevelop1.xml</LogicalName>
    </EmbeddedResource>
    <EmbeddedResource Include="icons\keyboard-shortcuts-16.png">
      <LogicalName>keyboard-shortcuts-16.png</LogicalName>
    </EmbeddedResource>
    <EmbeddedResource Include="icons\keyboard-shortcuts-22.png">
      <LogicalName>keyboard-shortcuts-22.png</LogicalName>
    </EmbeddedResource>
    <EmbeddedResource Include="icons\text-editor-16.png">
      <LogicalName>text-editor-16.png</LogicalName>
    </EmbeddedResource>
    <EmbeddedResource Include="icons\text-editor-22.png">
      <LogicalName>text-editor-22.png</LogicalName>
    </EmbeddedResource>
    <EmbeddedResource Include="icons\navigate-next-16.png">
      <LogicalName>navigate-next-16.png</LogicalName>
    </EmbeddedResource>
    <EmbeddedResource Include="icons\navigate-next-24.png">
      <LogicalName>navigate-next-24.png</LogicalName>
    </EmbeddedResource>
    <EmbeddedResource Include="icons\navigate-previous-16.png">
      <LogicalName>navigate-previous-16.png</LogicalName>
    </EmbeddedResource>
    <EmbeddedResource Include="icons\navigate-previous-24.png">
      <LogicalName>navigate-previous-24.png</LogicalName>
    </EmbeddedResource>
    <EmbeddedResource Include="options\KeyBindingSchemeMonoDevelop2.xml">
      <LogicalName>KeyBindingSchemeMonoDevelop2.xml</LogicalName>
    </EmbeddedResource>
    <EmbeddedResource Include="MonoDevelop.Ide.StandardHeader\MITX11LicencePolicy.xml">
      <LogicalName>MITX11LicencePolicy.xml</LogicalName>
    </EmbeddedResource>
    <EmbeddedResource Include="MonoDevelop.Ide.StandardHeader\Apache2LicencePolicy.xml">
      <LogicalName>Apache2LicencePolicy.xml</LogicalName>
    </EmbeddedResource>
    <EmbeddedResource Include="MonoDevelop.Ide.StandardHeader\GPL2LicencePolicy.xml">
      <LogicalName>GPL2LicencePolicy.xml</LogicalName>
    </EmbeddedResource>
    <EmbeddedResource Include="MonoDevelop.Ide.StandardHeader\GPL3LicencePolicy.xml">
      <LogicalName>GPL3LicencePolicy.xml</LogicalName>
    </EmbeddedResource>
    <EmbeddedResource Include="MonoDevelop.Ide.StandardHeader\LGPL2-1LicencePolicy.xml">
      <LogicalName>LGPL2-1LicencePolicy.xml</LogicalName>
    </EmbeddedResource>
    <EmbeddedResource Include="MonoDevelop.Ide.StandardHeader\NewBSDLicencePolicy.xml">
      <LogicalName>NewBSDLicencePolicy.xml</LogicalName>
    </EmbeddedResource>
    <EmbeddedResource Include="MonoDevelop.Ide.CodeTemplates\MonoDevelop-templates.xml">
      <LogicalName>MonoDevelop-templates.xml</LogicalName>
    </EmbeddedResource>
    <EmbeddedResource Include="MonoDevelop.Ide.CodeFormatting\MonoTextStylePolicy.xml">
      <LogicalName>MonoTextStylePolicy.xml</LogicalName>
    </EmbeddedResource>
    <EmbeddedResource Include="MonoDevelop.Ide.CodeFormatting\VisualStudioTextStylePolicy.xml">
      <LogicalName>VisualStudioTextStylePolicy.xml</LogicalName>
    </EmbeddedResource>
    <EmbeddedResource Include="MonoDevelop.Ide.StandardHeader\LGPL3LicencePolicy.xml">
      <LogicalName>LGPL3LicencePolicy.xml</LogicalName>
    </EmbeddedResource>
    <EmbeddedResource Include="icons\tools-external-tools-16.png">
      <LogicalName>tools-external-tools-16.png</LogicalName>
    </EmbeddedResource>
    <EmbeddedResource Include="icons\tools-external-tools-24.png">
      <LogicalName>tools-external-tools-24.png</LogicalName>
    </EmbeddedResource>
    <EmbeddedResource Include="MonoDevelop.Ide.CodeFormatting\InvariantTextStylePolicy.xml">
      <LogicalName>InvariantTextStylePolicy.xml</LogicalName>
    </EmbeddedResource>
    <EmbeddedResource Include="icons\add-namespace-16.png">
      <LogicalName>add-namespace-16.png</LogicalName>
    </EmbeddedResource>
    <EmbeddedResource Include="icons\assembly-project-16.png">
      <LogicalName>assembly-project-16.png</LogicalName>
    </EmbeddedResource>
    <EmbeddedResource Include="icons\author-information-16.png">
      <LogicalName>author-information-16.png</LogicalName>
    </EmbeddedResource>
    <EmbeddedResource Include="icons\author-information-24.png">
      <LogicalName>author-information-24.png</LogicalName>
    </EmbeddedResource>
    <EmbeddedResource Include="icons\breakpoint-16.png">
      <LogicalName>breakpoint-16.png</LogicalName>
    </EmbeddedResource>
    <EmbeddedResource Include="icons\breakpoint-22.png">
      <LogicalName>breakpoint-22.png</LogicalName>
    </EmbeddedResource>
    <EmbeddedResource Include="icons\breakpoint-disable-all-16.png">
      <LogicalName>breakpoint-disable-all-16.png</LogicalName>
    </EmbeddedResource>
    <EmbeddedResource Include="icons\breakpoint-disable-all-22.png">
      <LogicalName>breakpoint-disable-all-22.png</LogicalName>
    </EmbeddedResource>
    <EmbeddedResource Include="icons\breakpoint-disabled-16.png">
      <LogicalName>breakpoint-disabled-16.png</LogicalName>
    </EmbeddedResource>
    <EmbeddedResource Include="icons\breakpoint-disabled-22.png">
      <LogicalName>breakpoint-disabled-22.png</LogicalName>
    </EmbeddedResource>
    <EmbeddedResource Include="icons\breakpoint-invalid-16.png">
      <LogicalName>breakpoint-invalid-16.png</LogicalName>
    </EmbeddedResource>
    <EmbeddedResource Include="icons\breakpoint-invalid-22.png">
      <LogicalName>breakpoint-invalid-22.png</LogicalName>
    </EmbeddedResource>
    <EmbeddedResource Include="icons\breakpoint-new-16.png">
      <LogicalName>breakpoint-new-16.png</LogicalName>
    </EmbeddedResource>
    <EmbeddedResource Include="icons\breakpoint-new-22.png">
      <LogicalName>breakpoint-new-22.png</LogicalName>
    </EmbeddedResource>
    <EmbeddedResource Include="icons\breakpoint-on-off-16.png">
      <LogicalName>breakpoint-on-off-16.png</LogicalName>
    </EmbeddedResource>
    <EmbeddedResource Include="icons\breakpoint-on-off-22.png">
      <LogicalName>breakpoint-on-off-22.png</LogicalName>
    </EmbeddedResource>
    <EmbeddedResource Include="icons\breakpoint-remove-all-16.png">
      <LogicalName>breakpoint-remove-all-16.png</LogicalName>
    </EmbeddedResource>
    <EmbeddedResource Include="icons\breakpoint-remove-all-22.png">
      <LogicalName>breakpoint-remove-all-22.png</LogicalName>
    </EmbeddedResource>
    <EmbeddedResource Include="icons\build-project-16.png">
      <LogicalName>build-project-16.png</LogicalName>
    </EmbeddedResource>
    <EmbeddedResource Include="icons\build-project-22.png">
      <LogicalName>build-project-22.png</LogicalName>
    </EmbeddedResource>
    <EmbeddedResource Include="icons\build-solution-16.png">
      <LogicalName>build-solution-16.png</LogicalName>
    </EmbeddedResource>
    <EmbeddedResource Include="icons\build-solution-22.png">
      <LogicalName>build-solution-22.png</LogicalName>
    </EmbeddedResource>
    <EmbeddedResource Include="icons\code-template-16.png">
      <LogicalName>code-template-16.png</LogicalName>
    </EmbeddedResource>
    <EmbeddedResource Include="icons\code-template-24.png">
      <LogicalName>code-template-24.png</LogicalName>
    </EmbeddedResource>
    <EmbeddedResource Include="icons\comment.png">
      <LogicalName>comment.png</LogicalName>
    </EmbeddedResource>
    <EmbeddedResource Include="icons\compiler-options-16.png">
      <LogicalName>compiler-options-16.png</LogicalName>
    </EmbeddedResource>
    <EmbeddedResource Include="icons\compiler-options-24.png">
      <LogicalName>compiler-options-24.png</LogicalName>
    </EmbeddedResource>
    <EmbeddedResource Include="icons\custom-commands-16.png">
      <LogicalName>custom-commands-16.png</LogicalName>
    </EmbeddedResource>
    <EmbeddedResource Include="icons\custom-commands-24.png">
      <LogicalName>custom-commands-24.png</LogicalName>
    </EmbeddedResource>
    <EmbeddedResource Include="icons\edit-find-next-16.png">
      <LogicalName>edit-find-next-16.png</LogicalName>
    </EmbeddedResource>
    <EmbeddedResource Include="icons\edit-find-next-24.png">
      <LogicalName>edit-find-next-24.png</LogicalName>
    </EmbeddedResource>
    <EmbeddedResource Include="icons\edit-select-all.png">
      <LogicalName>edit-select-all.png</LogicalName>
    </EmbeddedResource>
    <EmbeddedResource Include="icons\edit-select-all_22.png">
      <LogicalName>edit-select-all_22.png</LogicalName>
    </EmbeddedResource>
    <EmbeddedResource Include="icons\element-class-16.png">
      <LogicalName>element-class-16.png</LogicalName>
    </EmbeddedResource>
    <EmbeddedResource Include="icons\element-delegate-16.png">
      <LogicalName>element-delegate-16.png</LogicalName>
    </EmbeddedResource>
    <EmbeddedResource Include="icons\element-enumeration-16.png">
      <LogicalName>element-enumeration-16.png</LogicalName>
    </EmbeddedResource>
    <EmbeddedResource Include="icons\element-event-16.png">
      <LogicalName>element-event-16.png</LogicalName>
    </EmbeddedResource>
    <EmbeddedResource Include="icons\element-extensionmethod-16.png">
      <LogicalName>element-extensionmethod-16.png</LogicalName>
    </EmbeddedResource>
    <EmbeddedResource Include="icons\element-field-16.png">
      <LogicalName>element-field-16.png</LogicalName>
    </EmbeddedResource>
    <EmbeddedResource Include="icons\element-interface-16.png">
      <LogicalName>element-interface-16.png</LogicalName>
    </EmbeddedResource>
    <EmbeddedResource Include="icons\element-literal-16.png">
      <LogicalName>element-literal-16.png</LogicalName>
    </EmbeddedResource>
    <EmbeddedResource Include="icons\element-method-16.png">
      <LogicalName>element-method-16.png</LogicalName>
    </EmbeddedResource>
    <EmbeddedResource Include="icons\element-method-new-16.png">
      <LogicalName>element-method-new-16.png</LogicalName>
    </EmbeddedResource>
    <EmbeddedResource Include="icons\element-namespace-16.png">
      <LogicalName>element-namespace-16.png</LogicalName>
    </EmbeddedResource>
    <EmbeddedResource Include="icons\element-property-16.png">
      <LogicalName>element-property-16.png</LogicalName>
    </EmbeddedResource>
    <EmbeddedResource Include="icons\element-structure-16.png">
      <LogicalName>element-structure-16.png</LogicalName>
    </EmbeddedResource>
    <EmbeddedResource Include="icons\empty-category-16.png">
      <LogicalName>empty-category-16.png</LogicalName>
    </EmbeddedResource>
    <EmbeddedResource Include="icons\empty-category-22.png">
      <LogicalName>empty-category-22.png</LogicalName>
    </EmbeddedResource>
    <EmbeddedResource Include="icons\ExecutionMarker.png">
      <LogicalName>ExecutionMarker.png</LogicalName>
    </EmbeddedResource>
    <EmbeddedResource Include="icons\file-addin-16.png">
      <LogicalName>file-addin-16.png</LogicalName>
    </EmbeddedResource>
    <EmbeddedResource Include="icons\file-class-32.png">
      <LogicalName>file-class-32.png</LogicalName>
    </EmbeddedResource>
    <EmbeddedResource Include="icons\file-enum-32.png">
      <LogicalName>file-enum-32.png</LogicalName>
    </EmbeddedResource>
    <EmbeddedResource Include="icons\file-interface-32.png">
      <LogicalName>file-interface-32.png</LogicalName>
    </EmbeddedResource>
    <EmbeddedResource Include="icons\file-struct-32.png">
      <LogicalName>file-struct-32.png</LogicalName>
    </EmbeddedResource>
    <EmbeddedResource Include="icons\file-xml-16.png">
      <LogicalName>file-xml-16.png</LogicalName>
    </EmbeddedResource>
    <EmbeddedResource Include="icons\file-xml-32.png">
      <LogicalName>file-xml-32.png</LogicalName>
    </EmbeddedResource>
    <EmbeddedResource Include="icons\folder-new-16.png">
      <LogicalName>folder-new-16.png</LogicalName>
    </EmbeddedResource>
    <EmbeddedResource Include="icons\formatting-16.png">
      <LogicalName>formatting-16.png</LogicalName>
    </EmbeddedResource>
    <EmbeddedResource Include="icons\formatting-24.png">
      <LogicalName>formatting-24.png</LogicalName>
    </EmbeddedResource>
    <EmbeddedResource Include="icons\GeneralWizardBackground">
      <LogicalName>GeneralWizardBackground</LogicalName>
    </EmbeddedResource>
    <EmbeddedResource Include="icons\gnome-fs-regular.png">
      <LogicalName>gnome-fs-regular.png</LogicalName>
    </EmbeddedResource>
    <EmbeddedResource Include="icons\hicolor_status_16x16_pin-active.png">
      <LogicalName>hicolor_status_16x16_pin-active.png</LogicalName>
    </EmbeddedResource>
    <EmbeddedResource Include="icons\hicolor_status_16x16_pin-down.png">
      <LogicalName>hicolor_status_16x16_pin-down.png</LogicalName>
    </EmbeddedResource>
    <EmbeddedResource Include="icons\hicolor_status_16x16_pin-up.png">
      <LogicalName>hicolor_status_16x16_pin-up.png</LogicalName>
    </EmbeddedResource>
    <EmbeddedResource Include="icons\Icons.16x16.ClearAllBookmarks">
      <LogicalName>Icons.16x16.ClearAllBookmarks</LogicalName>
    </EmbeddedResource>
    <EmbeddedResource Include="icons\Icons.16x16.CloseAllDocuments">
      <LogicalName>Icons.16x16.CloseAllDocuments</LogicalName>
    </EmbeddedResource>
    <EmbeddedResource Include="icons\Icons.16x16.CloseCombineIcon">
      <LogicalName>Icons.16x16.CloseCombineIcon</LogicalName>
    </EmbeddedResource>
    <EmbeddedResource Include="icons\Icons.16x16.ClosedFolderBitmap">
      <LogicalName>Icons.16x16.ClosedFolderBitmap</LogicalName>
    </EmbeddedResource>
    <EmbeddedResource Include="icons\Icons.16x16.ClosedReferenceFolder">
      <LogicalName>Icons.16x16.ClosedReferenceFolder</LogicalName>
    </EmbeddedResource>
    <EmbeddedResource Include="icons\Icons.16x16.ClosedResourceFolder">
      <LogicalName>Icons.16x16.ClosedResourceFolder</LogicalName>
    </EmbeddedResource>
    <EmbeddedResource Include="icons\Icons.16x16.CombineIcon">
      <LogicalName>Icons.16x16.CombineIcon</LogicalName>
    </EmbeddedResource>
    <EmbeddedResource Include="icons\Icons.16x16.Empty">
      <LogicalName>Icons.16x16.Empty</LogicalName>
    </EmbeddedResource>
    <EmbeddedResource Include="icons\Icons.16x16.FindInFiles">
      <LogicalName>Icons.16x16.FindInFiles</LogicalName>
    </EmbeddedResource>
    <EmbeddedResource Include="icons\Icons.16x16.GotoNextbookmark">
      <LogicalName>Icons.16x16.GotoNextbookmark</LogicalName>
    </EmbeddedResource>
    <EmbeddedResource Include="icons\Icons.16x16.GotoPrevbookmark">
      <LogicalName>Icons.16x16.GotoPrevbookmark</LogicalName>
    </EmbeddedResource>
    <EmbeddedResource Include="icons\Icons.16x16.MiscFiles">
      <LogicalName>Icons.16x16.MiscFiles</LogicalName>
    </EmbeddedResource>
    <EmbeddedResource Include="icons\Icons.16x16.NewFolderIcon">
      <LogicalName>Icons.16x16.NewFolderIcon</LogicalName>
    </EmbeddedResource>
    <EmbeddedResource Include="icons\Icons.16x16.OpenFolderBitmap">
      <LogicalName>Icons.16x16.OpenFolderBitmap</LogicalName>
    </EmbeddedResource>
    <EmbeddedResource Include="icons\Icons.16x16.OpenProjectIcon">
      <LogicalName>Icons.16x16.OpenProjectIcon</LogicalName>
    </EmbeddedResource>
    <EmbeddedResource Include="icons\Icons.16x16.OpenReferenceFolder">
      <LogicalName>Icons.16x16.OpenReferenceFolder</LogicalName>
    </EmbeddedResource>
    <EmbeddedResource Include="icons\Icons.16x16.OpenResourceFolder">
      <LogicalName>Icons.16x16.OpenResourceFolder</LogicalName>
    </EmbeddedResource>
    <EmbeddedResource Include="icons\Icons.16x16.OutputIcon">
      <LogicalName>Icons.16x16.OutputIcon</LogicalName>
    </EmbeddedResource>
    <EmbeddedResource Include="icons\Icons.16x16.ReplaceInFiles">
      <LogicalName>Icons.16x16.ReplaceInFiles</LogicalName>
    </EmbeddedResource>
    <EmbeddedResource Include="icons\Icons.16x16.ResourceFileIcon">
      <LogicalName>Icons.16x16.ResourceFileIcon</LogicalName>
    </EmbeddedResource>
    <EmbeddedResource Include="icons\Icons.16x16.SaveAllIcon">
      <LogicalName>Icons.16x16.SaveAllIcon</LogicalName>
    </EmbeddedResource>
    <EmbeddedResource Include="icons\Icons.16x16.SplitWindow">
      <LogicalName>Icons.16x16.SplitWindow</LogicalName>
    </EmbeddedResource>
    <EmbeddedResource Include="icons\Icons.16x16.TextFileIcon">
      <LogicalName>Icons.16x16.TextFileIcon</LogicalName>
    </EmbeddedResource>
    <EmbeddedResource Include="icons\Icons.16x16.TipOfTheDay">
      <LogicalName>Icons.16x16.TipOfTheDay</LogicalName>
    </EmbeddedResource>
    <EmbeddedResource Include="icons\Icons.16x16.ToggleBookmark">
      <LogicalName>Icons.16x16.ToggleBookmark</LogicalName>
    </EmbeddedResource>
    <EmbeddedResource Include="icons\Icons.16x16.WebSearchIcon">
      <LogicalName>Icons.16x16.WebSearchIcon</LogicalName>
    </EmbeddedResource>
    <EmbeddedResource Include="icons\Icons.22x22.ClearAllBookmarks.png">
      <LogicalName>Icons.22x22.ClearAllBookmarks.png</LogicalName>
    </EmbeddedResource>
    <EmbeddedResource Include="icons\Icons.22x22.GotoNextbookmark.png">
      <LogicalName>Icons.22x22.GotoNextbookmark.png</LogicalName>
    </EmbeddedResource>
    <EmbeddedResource Include="icons\Icons.22x22.GotoPrevbookmark.png">
      <LogicalName>Icons.22x22.GotoPrevbookmark.png</LogicalName>
    </EmbeddedResource>
    <EmbeddedResource Include="icons\Icons.22x22.ToggleBookmark.png">
      <LogicalName>Icons.22x22.ToggleBookmark.png</LogicalName>
    </EmbeddedResource>
    <EmbeddedResource Include="icons\Icons.24x24.SaveAllIcon">
      <LogicalName>Icons.24x24.SaveAllIcon</LogicalName>
    </EmbeddedResource>
    <EmbeddedResource Include="icons\Icons.32x32.EmptyFileIcon">
      <LogicalName>Icons.32x32.EmptyFileIcon</LogicalName>
    </EmbeddedResource>
    <EmbeddedResource Include="icons\Icons.32x32.HTMLFileIcon">
      <LogicalName>Icons.32x32.HTMLFileIcon</LogicalName>
    </EmbeddedResource>
    <EmbeddedResource Include="icons\Icons.32x32.ResourceFileIcon">
      <LogicalName>Icons.32x32.ResourceFileIcon</LogicalName>
    </EmbeddedResource>
    <EmbeddedResource Include="icons\Icons.32x32.TextFileIcon">
      <LogicalName>Icons.32x32.TextFileIcon</LogicalName>
    </EmbeddedResource>
    <EmbeddedResource Include="icons\Icons.32x32.XMLFileIcon">
      <LogicalName>Icons.32x32.XMLFileIcon</LogicalName>
    </EmbeddedResource>
    <EmbeddedResource Include="icons\keyword-16.png">
      <LogicalName>keyword-16.png</LogicalName>
    </EmbeddedResource>
    <EmbeddedResource Include="icons\markers-rulers-16.png">
      <LogicalName>markers-rulers-16.png</LogicalName>
    </EmbeddedResource>
    <EmbeddedResource Include="icons\markers-rulers-24.png">
      <LogicalName>markers-rulers-24.png</LogicalName>
    </EmbeddedResource>
    <EmbeddedResource Include="icons\monodevelop-16.png">
      <LogicalName>monodevelop-16.png</LogicalName>
    </EmbeddedResource>
    <EmbeddedResource Include="icons\monodevelop-22.png">
      <LogicalName>monodevelop-22.png</LogicalName>
    </EmbeddedResource>
    <EmbeddedResource Include="icons\monodevelop-32.png">
      <LogicalName>monodevelop-32.png</LogicalName>
    </EmbeddedResource>
    <EmbeddedResource Include="icons\monodevelop-48.png">
      <LogicalName>monodevelop-48.png</LogicalName>
    </EmbeddedResource>
    <EmbeddedResource Include="icons\package-x-generic.png">
      <LogicalName>package-x-generic.png</LogicalName>
    </EmbeddedResource>
    <EmbeddedResource Include="icons\package-x-generic_22.png">
      <LogicalName>package-x-generic_22.png</LogicalName>
    </EmbeddedResource>
    <EmbeddedResource Include="icons\pad-task-list-16.png">
      <LogicalName>pad-task-list-16.png</LogicalName>
    </EmbeddedResource>
    <EmbeddedResource Include="icons\pad-task-list-24.png">
      <LogicalName>pad-task-list-24.png</LogicalName>
    </EmbeddedResource>
    <EmbeddedResource Include="icons\plugin-16.png">
      <LogicalName>plugin-16.png</LogicalName>
    </EmbeddedResource>
    <EmbeddedResource Include="icons\plugin-22.png">
      <LogicalName>plugin-22.png</LogicalName>
    </EmbeddedResource>
    <EmbeddedResource Include="icons\plugin-32.png">
      <LogicalName>plugin-32.png</LogicalName>
    </EmbeddedResource>
    <EmbeddedResource Include="icons\project-16.png">
      <LogicalName>project-16.png</LogicalName>
    </EmbeddedResource>
    <EmbeddedResource Include="icons\project-32.png">
      <LogicalName>project-32.png</LogicalName>
    </EmbeddedResource>
    <EmbeddedResource Include="icons\project-console-32.png">
      <LogicalName>project-console-32.png</LogicalName>
    </EmbeddedResource>
    <EmbeddedResource Include="icons\project-gui-32.png">
      <LogicalName>project-gui-32.png</LogicalName>
    </EmbeddedResource>
    <EmbeddedResource Include="icons\project-library-32.png">
      <LogicalName>project-library-32.png</LogicalName>
    </EmbeddedResource>
    <EmbeddedResource Include="icons\project-new-16.png">
      <LogicalName>project-new-16.png</LogicalName>
    </EmbeddedResource>
    <EmbeddedResource Include="icons\project-reference-16.png">
      <LogicalName>project-reference-16.png</LogicalName>
    </EmbeddedResource>
    <EmbeddedResource Include="icons\project-reference-folder-16.png">
      <LogicalName>project-reference-folder-16.png</LogicalName>
    </EmbeddedResource>
    <EmbeddedResource Include="icons\project-reference-package-16.png">
      <LogicalName>project-reference-package-16.png</LogicalName>
    </EmbeddedResource>
    <EmbeddedResource Include="icons\project-reference-project-16.png">
      <LogicalName>project-reference-project-16.png</LogicalName>
    </EmbeddedResource>
    <EmbeddedResource Include="icons\remove-namespace-16.png">
      <LogicalName>remove-namespace-16.png</LogicalName>
    </EmbeddedResource>
    <EmbeddedResource Include="icons\solution-16.png">
      <LogicalName>solution-16.png</LogicalName>
    </EmbeddedResource>
    <EmbeddedResource Include="icons\solution-32.png">
      <LogicalName>solution-32.png</LogicalName>
    </EmbeddedResource>
    <EmbeddedResource Include="icons\solution-folder-closed-16.png">
      <LogicalName>solution-folder-closed-16.png</LogicalName>
    </EmbeddedResource>
    <EmbeddedResource Include="icons\solution-folder-new-16.png">
      <LogicalName>solution-folder-new-16.png</LogicalName>
    </EmbeddedResource>
    <EmbeddedResource Include="icons\solution-folder-open-16.png">
      <LogicalName>solution-folder-open-16.png</LogicalName>
    </EmbeddedResource>
    <EmbeddedResource Include="icons\solution-new-16.png">
      <LogicalName>solution-new-16.png</LogicalName>
    </EmbeddedResource>
    <EmbeddedResource Include="icons\sort-namespace-16.png">
      <LogicalName>sort-namespace-16.png</LogicalName>
    </EmbeddedResource>
    <EmbeddedResource Include="icons\static-16.png">
      <LogicalName>static-16.png</LogicalName>
    </EmbeddedResource>
    <EmbeddedResource Include="icons\syntax-highlighting-16.png">
      <LogicalName>syntax-highlighting-16.png</LogicalName>
    </EmbeddedResource>
    <EmbeddedResource Include="icons\syntax-highlighting-24.png">
      <LogicalName>syntax-highlighting-24.png</LogicalName>
    </EmbeddedResource>
    <EmbeddedResource Include="icons\system-software-update.png">
      <LogicalName>system-software-update.png</LogicalName>
    </EmbeddedResource>
    <EmbeddedResource Include="icons\system-software-update_22.png">
      <LogicalName>system-software-update_22.png</LogicalName>
    </EmbeddedResource>
    <EmbeddedResource Include="icons\template-16.png">
      <LogicalName>template-16.png</LogicalName>
    </EmbeddedResource>
    <EmbeddedResource Include="icons\template-surroundwith-16.png">
      <LogicalName>template-surroundwith-16.png</LogicalName>
    </EmbeddedResource>
    <EmbeddedResource Include="icons\text-editor-behavior-16.png">
      <LogicalName>text-editor-behavior-16.png</LogicalName>
    </EmbeddedResource>
    <EmbeddedResource Include="icons\text-editor-behavior-24.png">
      <LogicalName>text-editor-behavior-24.png</LogicalName>
    </EmbeddedResource>
    <EmbeddedResource Include="icons\uncomment.png">
      <LogicalName>uncomment.png</LogicalName>
    </EmbeddedResource>
    <EmbeddedResource Include="icons\user-package.png">
      <LogicalName>user-package.png</LogicalName>
    </EmbeddedResource>
    <EmbeddedResource Include="icons\view-message-log-16.png">
      <LogicalName>view-message-log-16.png</LogicalName>
    </EmbeddedResource>
    <EmbeddedResource Include="icons\visibility-internal-16.png">
      <LogicalName>visibility-internal-16.png</LogicalName>
    </EmbeddedResource>
    <EmbeddedResource Include="icons\visibility-private-16.png">
      <LogicalName>visibility-private-16.png</LogicalName>
    </EmbeddedResource>
    <EmbeddedResource Include="icons\visibility-protected-16.png">
      <LogicalName>visibility-protected-16.png</LogicalName>
    </EmbeddedResource>
    <EmbeddedResource Include="icons\visual-studio.png">
      <LogicalName>visual-studio.png</LogicalName>
    </EmbeddedResource>
    <EmbeddedResource Include="icons\visual-style-16.png">
      <LogicalName>visual-style-16.png</LogicalName>
    </EmbeddedResource>
    <EmbeddedResource Include="icons\visual-style-24.png">
      <LogicalName>visual-style-24.png</LogicalName>
    </EmbeddedResource>
    <EmbeddedResource Include="icons\warning-overlay.png">
      <LogicalName>warning-overlay.png</LogicalName>
    </EmbeddedResource>
    <EmbeddedResource Include="icons\web-overlay-16.png">
      <LogicalName>web-overlay-16.png</LogicalName>
    </EmbeddedResource>
    <EmbeddedResource Include="icons\web-overlay-32.png">
      <LogicalName>web-overlay-32.png</LogicalName>
    </EmbeddedResource>
    <EmbeddedResource Include="icons\workspace-16.png">
      <LogicalName>workspace-16.png</LogicalName>
    </EmbeddedResource>
    <EmbeddedResource Include="icons\workspace-32.png">
      <LogicalName>workspace-32.png</LogicalName>
    </EmbeddedResource>
    <EmbeddedResource Include="icons-components\MonoDevelop.Close.png">
      <LogicalName>MonoDevelop.Close.png</LogicalName>
    </EmbeddedResource>
    <EmbeddedResource Include="icons-components\MonoDevelop.Components.PropertyGrid.DefaultPropertyTab.bmp">
      <LogicalName>MonoDevelop.Components.PropertyGrid.DefaultPropertyTab.bmp</LogicalName>
    </EmbeddedResource>
    <EmbeddedResource Include="icons-components\MonoDevelop.Components.PropertyGrid.EventPropertyTab.bmp">
      <LogicalName>MonoDevelop.Components.PropertyGrid.EventPropertyTab.bmp</LogicalName>
    </EmbeddedResource>
    <EmbeddedResource Include="icons-components\MonoDevelop.Components.PropertyGrid.SortByCat.png">
      <LogicalName>MonoDevelop.Components.PropertyGrid.SortByCat.png</LogicalName>
    </EmbeddedResource>
    <EmbeddedResource Include="MonoDevelop.Components.Docking\stock-auto-hide.png">
      <LogicalName>stock-auto-hide.png</LogicalName>
    </EmbeddedResource>
    <EmbeddedResource Include="MonoDevelop.Components.Docking\stock-close-12.png">
      <LogicalName>stock-close-12.png</LogicalName>
    </EmbeddedResource>
    <EmbeddedResource Include="MonoDevelop.Components.Docking\stock-dock.png">
      <LogicalName>stock-dock.png</LogicalName>
    </EmbeddedResource>
    <EmbeddedResource Include="MonoDevelop.Components.Docking\stock-menu-left-12.png">
      <LogicalName>stock-menu-left-12.png</LogicalName>
    </EmbeddedResource>
    <EmbeddedResource Include="MonoDevelop.Components.Docking\stock-menu-right-12.png">
      <LogicalName>stock-menu-right-12.png</LogicalName>
    </EmbeddedResource>
    <EmbeddedResource Include="MonoDevelop.Ide.Gui.Pads.ProjectPad\ProjectPadContextMenu.addin.xml">
      <LogicalName>ProjectPadContextMenu.addin.xml</LogicalName>
    </EmbeddedResource>
    <EmbeddedResource Include="ExtensionModel\Commands.addin.xml">
      <LogicalName>Commands.addin.xml</LogicalName>
    </EmbeddedResource>
    <EmbeddedResource Include="ExtensionModel\DefaultPolicyPanels.addin.xml">
      <LogicalName>DefaultPolicyPanels.addin.xml</LogicalName>
    </EmbeddedResource>
    <EmbeddedResource Include="ExtensionModel\GlobalOptionsDialog.addin.xml">
      <LogicalName>GlobalOptionsDialog.addin.xml</LogicalName>
    </EmbeddedResource>
    <EmbeddedResource Include="ExtensionModel\ItemOptionPanels.addin.xml">
      <LogicalName>ItemOptionPanels.addin.xml</LogicalName>
    </EmbeddedResource>
    <EmbeddedResource Include="ExtensionModel\MainMenu.addin.xml">
      <LogicalName>MainMenu.addin.xml</LogicalName>
    </EmbeddedResource>
    <EmbeddedResource Include="ExtensionModel\MainToolbar.addin.xml">
      <LogicalName>MainToolbar.addin.xml</LogicalName>
    </EmbeddedResource>
    <EmbeddedResource Include="ExtensionModel\MimeTypes.addin.xml">
      <LogicalName>MimeTypes.addin.xml</LogicalName>
    </EmbeddedResource>
    <EmbeddedResource Include="ExtensionModel\Pads.addin.xml">
      <LogicalName>Pads.addin.xml</LogicalName>
    </EmbeddedResource>
    <EmbeddedResource Include="ExtensionModel\StockIcons.addin.xml">
      <LogicalName>StockIcons.addin.xml</LogicalName>
    </EmbeddedResource>
    <EmbeddedResource Include="ExtensionModel\Templates.addin.xml">
      <LogicalName>Templates.addin.xml</LogicalName>
    </EmbeddedResource>
    <EmbeddedResource Include="ExtensionModel\MonoDevelop.Ide.addin.xml">
      <LogicalName>MonoDevelop.Ide.addin.xml</LogicalName>
    </EmbeddedResource>
    <EmbeddedResource Include="ExtensionModel\Policies.addin.xml">
      <LogicalName>Policies.addin.xml</LogicalName>
    </EmbeddedResource>
    <EmbeddedResource Include="MonoDevelop.Components.Commands\CommandsExtensionModel.addin.xml">
      <LogicalName>CommandsExtensionModel.addin.xml</LogicalName>
    </EmbeddedResource>
    <EmbeddedResource Include="icons\package-x-generic_32.png">
      <LogicalName>package-x-generic_32.png</LogicalName>
    </EmbeddedResource>
    <EmbeddedResource Include="icons\text-quickfix-16.png">
      <LogicalName>text-quickfix-16.png</LogicalName>
    </EmbeddedResource>
    <EmbeddedResource Include="MonoDevelop.Ide.Gui.Pads.ClassPad\ClassPadContextMenu.addin.xml">
      <LogicalName>ClassPadContextMenu.addin.xml</LogicalName>
    </EmbeddedResource>
    <EmbeddedResource Include="icons\balloon.png">
      <LogicalName>balloon.png</LogicalName>
    </EmbeddedResource>
    <EmbeddedResource Include="icons\software-update-available.png">
      <LogicalName>software-update-available.png</LogicalName>
    </EmbeddedResource>
    <EmbeddedResource Include="branding\WelcomePage_Logo.png">
      <LogicalName>WelcomePage_Logo.png</LogicalName>
    </EmbeddedResource>
    <EmbeddedResource Include="branding\WelcomePage_TopBorderRepeat.png">
      <LogicalName>WelcomePage_TopBorderRepeat.png</LogicalName>
    </EmbeddedResource>
    <EmbeddedResource Include="branding\AboutImage.png">
      <LogicalName>AboutImage.png</LogicalName>
    </EmbeddedResource>
    <EmbeddedResource Include="branding\AboutImageSep.png">
      <LogicalName>AboutImageSep.png</LogicalName>
    </EmbeddedResource>
    <EmbeddedResource Include="branding\SplashScreen.png">
      <LogicalName>SplashScreen.png</LogicalName>
    </EmbeddedResource>
    <EmbeddedResource Include="branding\WelcomePageContent.xml">
      <LogicalName>WelcomePageContent.xml</LogicalName>
    </EmbeddedResource>
  </ItemGroup>
  <ItemGroup>
    <Compile Include="MonoDevelop.Ide.Commands\CustomStringTagProvider.cs" />
    <Compile Include="MonoDevelop.Ide.Commands\EditCommands.cs" />
    <Compile Include="MonoDevelop.Ide.Commands\FileCommands.cs" />
    <Compile Include="MonoDevelop.Ide.Commands\HelpCommands.cs" />
    <Compile Include="MonoDevelop.Ide.Commands\ProjectCommands.cs" />
    <Compile Include="MonoDevelop.Ide.Commands\SearchCommands.cs" />
    <Compile Include="MonoDevelop.Ide.Commands\ToolsCommands.cs" />
    <Compile Include="MonoDevelop.Ide.Commands\ViewCommands.cs" />
    <Compile Include="MonoDevelop.Ide.Commands\WindowCommands.cs" />
    <Compile Include="MonoDevelop.Ide.Gui\DisplayBindingService.cs" />
    <Compile Include="MonoDevelop.Ide.Gui\BackgroundProgressMonitor.cs" />
    <Compile Include="MonoDevelop.Ide.Gui\StatusProgressMonitor.cs" />
    <Compile Include="MonoDevelop.Ide.Tasks\Task.cs" />
    <Compile Include="MonoDevelop.Ide.Tasks\TaskService.cs" />
    <Compile Include="MonoDevelop.Ide.Codons\ContextPadCodon.cs" />
    <Compile Include="MonoDevelop.Ide.Codons\WorkbenchContextCodon.cs" />
    <Compile Include="MonoDevelop.Ide.Codons\CombineOpenCondition.cs" />
    <Compile Include="MonoDevelop.Ide.Codons\LanguageActiveCondition.cs" />
    <Compile Include="MonoDevelop.Ide.Codons\ProjectActiveCondition.cs" />
    <Compile Include="MonoDevelop.Ide.ExternalTools\ExternalTool.cs" />
    <Compile Include="MonoDevelop.Ide.CodeTemplates\CodeTemplate.cs" />
    <Compile Include="MonoDevelop.Ide.CodeTemplates\CodeTemplateService.cs" />
    <Compile Include="MonoDevelop.Ide.Templates\FileDescriptionTemplate.cs" />
    <Compile Include="MonoDevelop.Ide.Templates\FileTemplate.cs" />
    <Compile Include="MonoDevelop.Ide.Templates\INewFileCreator.cs" />
    <Compile Include="MonoDevelop.Ide.Templates\ProjectDescriptor.cs" />
    <Compile Include="MonoDevelop.Ide.Templates\ProjectTemplate.cs" />
    <Compile Include="MonoDevelop.Ide.Templates\TextFileDescriptionTemplate.cs" />
    <Compile Include="MonoDevelop.Ide.Templates\CodeDomFileDescriptionTemplate.cs" />
    <Compile Include="MonoDevelop.Ide.Templates\SingleFileDescriptionTemplate.cs" />
    <Compile Include="MonoDevelop.Ide.Templates\SolutionDescriptor.cs" />
    <Compile Include="MonoDevelop.Ide.Templates\ResourceFileDescriptionTemplate.cs" />
    <Compile Include="MonoDevelop.Ide.Gui\AbstractBaseViewContent.cs" />
    <Compile Include="MonoDevelop.Ide.Gui\AbstractPadContent.cs" />
    <Compile Include="MonoDevelop.Ide.Gui\AbstractViewContent.cs" />
    <Compile Include="MonoDevelop.Ide.Gui\IBaseViewContent.cs" />
    <Compile Include="MonoDevelop.Ide.Gui\IPadContent.cs" />
    <Compile Include="MonoDevelop.Ide.Gui\IViewContent.cs" />
    <Compile Include="MonoDevelop.Ide.Gui\IWorkbenchWindow.cs" />
    <Compile Include="MonoDevelop.Ide.Gui\ViewCommandHandlers.cs" />
    <Compile Include="MonoDevelop.Ide.Gui.Content\IBookmarkBuffer.cs" />
    <Compile Include="MonoDevelop.Ide.Gui.Content\IClipboardHandler.cs" />
    <Compile Include="MonoDevelop.Ide.Gui.Content\IEditableTextBuffer.cs" />
    <Compile Include="MonoDevelop.Ide.Gui.Content\IPrintable.cs" />
    <Compile Include="MonoDevelop.Ide.Gui.Content\ITextBuffer.cs" />
    <Compile Include="MonoDevelop.Ide.Gui.Dialogs\CommonAboutDialog.cs" />
    <Compile Include="MonoDevelop.Ide.Gui.Dialogs\DirtyFilesDialog.cs" />
    <Compile Include="MonoDevelop.Ide.Gui.Dialogs\NewLayoutDialog.cs" />
    <Compile Include="MonoDevelop.Ide.Gui.Dialogs\AboutMonoDevelopTabPage.cs" />
    <Compile Include="MonoDevelop.Ide.Gui.Dialogs\VersionInformationTabPage.cs" />
    <Compile Include="MonoDevelop.Ide.Gui.Dialogs\SplashScreen.cs" />
    <Compile Include="MonoDevelop.Ide.Gui.Dialogs\TipOfTheDay.cs" />
    <Compile Include="MonoDevelop.Ide.Gui.Dialogs\AddinLoadErrorDialog.cs" />
    <Compile Include="MonoDevelop.Ide.Gui.OptionPanels\BuildPanel.cs" />
    <Compile Include="MonoDevelop.Ide.Gui.OptionPanels\LoadSavePanel.cs" />
    <Compile Include="MonoDevelop.Ide.Gui.OptionPanels\AddInsOptionsPanel.cs" />
    <Compile Include="MonoDevelop.Ide.Gui.Pads\DefaultMonitorPad.cs" />
    <Compile Include="MonoDevelop.Ide.Gui.Pads\FileList.cs" />
    <Compile Include="MonoDevelop.Ide.Gui.Pads\FileListItem.cs" />
    <Compile Include="MonoDevelop.Ide.Gui.Pads\MonodocTreePad.cs" />
    <Compile Include="MonoDevelop.Ide.Gui.Pads.ProjectPad\SolutionFolderNodeBuilder.cs" />
    <Compile Include="MonoDevelop.Ide.Gui.Pads.ProjectPad\FolderNodeBuilder.cs" />
    <Compile Include="MonoDevelop.Ide.Gui.Pads.ProjectPad\ProjectFileNodeBuilder.cs" />
    <Compile Include="MonoDevelop.Ide.Gui.Pads.ProjectPad\ProjectFolder.cs" />
    <Compile Include="MonoDevelop.Ide.Gui.Pads.ProjectPad\ProjectFolderNodeBuilder.cs" />
    <Compile Include="MonoDevelop.Ide.Gui.Pads.ProjectPad\ProjectNodeBuilder.cs" />
    <Compile Include="MonoDevelop.Ide.Gui.Pads.ProjectPad\ProjectReferenceFolderNodeBuilder.cs" />
    <Compile Include="MonoDevelop.Ide.Gui.Pads.ProjectPad\ProjectReferenceNodeBuilder.cs" />
    <Compile Include="MonoDevelop.Ide.Gui.Pads.ProjectPad\ProjectSolutionPad.cs" />
    <Compile Include="MonoDevelop.Ide.Gui.Pads.ProjectPad\ShowAllFilesBuilderExtension.cs" />
    <Compile Include="MonoDevelop.Ide.Gui.Pads.ProjectPad\SystemFile.cs" />
    <Compile Include="MonoDevelop.Ide.Gui.Pads.ProjectPad\SystemFileNodeBuilder.cs" />
    <Compile Include="MonoDevelop.Ide.Gui.Pads\SolutionPad.cs" />
    <Compile Include="MonoDevelop.Ide.Gui.Pads\TreeViewPad.cs" />
    <Compile Include="MonoDevelop.Ide.Gui\DefaultWorkbench.cs" />
    <Compile Include="MonoDevelop.Ide.Gui\WorkbenchMemento.cs" />
    <Compile Include="MonoDevelop.Ide.Gui\SdiWorkspaceWindow.cs" />
    <Compile Include="MonoDevelop.Ide.Codons\DisplayBindingCodon.cs" />
    <Compile Include="MonoDevelop.Ide.Codons\FileTemplateTypeCodon.cs" />
    <Compile Include="MonoDevelop.Ide.Codons\ProjectTemplateCodon.cs" />
    <Compile Include="MonoDevelop.Ide.Codons\NodeBuilderCodon.cs" />
    <Compile Include="MonoDevelop.Ide.Codons\PadCodon.cs" />
    <Compile Include="MonoDevelop.Ide.Codons\PadOptionCodon.cs" />
    <Compile Include="MonoDevelop.Ide.Codons\SolutionPadCodon.cs" />
    <Compile Include="MonoDevelop.Ide.Templates\ISolutionItemDescriptor.cs" />
    <Compile Include="MonoDevelop.Ide.Templates\SolutionItemDescriptor.cs" />
    <Compile Include="MonoDevelop.Ide.Gui\ConfigurationComboBox.cs" />
    <Compile Include="MonoDevelop.Ide.Gui\IPadContainer.cs" />
    <Compile Include="MonoDevelop.Ide.Gui\Document.cs" />
    <Compile Include="MonoDevelop.Ide.Gui\Pad.cs" />
    <Compile Include="MonoDevelop.Ide.Gui\Workbench.cs" />
    <Compile Include="MonoDevelop.Ide.Gui\StartupInfo.cs" />
    <Compile Include="MonoDevelop.Ide.Gui\ProgressMonitors.cs" />
    <Compile Include="MonoDevelop.Ide\Services.cs" />
    <Compile Include="MonoDevelop.Ide.Gui.OptionPanels\TasksOptionsPanel.cs" />
    <Compile Include="MonoDevelop.Ide.Gui\FileViewer.cs" />
    <Compile Include="MonoDevelop.Ide.Gui.Pads\TaskListPad.cs" />
    <Compile Include="MonoDevelop.Ide.Templates\CodeTranslationFileDescriptionTemplate.cs" />
    <Compile Include="MonoDevelop.Ide.Gui.Dialogs\SelectEncodingsDialog.cs" />
    <Compile Include="MonoDevelop.Ide.Gui.Dialogs\FileSelectorDialog.cs" />
    <Compile Include="MonoDevelop.Ide.Gui.Content\IEncodedTextContent.cs" />
    <Compile Include="MonoDevelop.Ide.Tasks\TaskPriority.cs" />
    <Compile Include="MonoDevelop.Ide.Gui.Pads\ErrorListPad.cs" />
    <Compile Include="gtk-gui\generated.cs" />
    <Compile Include="MonoDevelop.Ide.Tasks\ITaskListView.cs" />
    <Compile Include="MonoDevelop.Ide.Codons\TaskListViewCodon.cs" />
    <Compile Include="MonoDevelop.Ide.Tasks\CommentTasksView.cs" />
    <Compile Include="MonoDevelop.Ide.Tasks\UserTasksView.cs" />
    <Compile Include="MonoDevelop.Ide.Gui\LayoutComboBox.cs" />
    <Compile Include="MonoDevelop.Ide.Gui.Content\IExtensibleTextEditor.cs" />
    <Compile Include="MonoDevelop.Ide.Gui.Pads.ProjectPad\UnknownEntryNodeBuilder.cs" />
    <Compile Include="MonoDevelop.Ide.Gui.Content\TextEditorExtension.cs" />
    <Compile Include="MonoDevelop.Ide.Commands\NavigationCommands.cs" />
    <Compile Include="MonoDevelop.Ide.Templates\ISolutionItemFeature.cs" />
    <Compile Include="MonoDevelop.Ide.StandardHeader\StandardHeaderService.cs" />
    <Compile Include="MonoDevelop.Ide.Gui.Content\TextEditorProperties.cs" />
    <Compile Include="MonoDevelop.Ide.Gui.Content\IndentStyle.cs" />
    <Compile Include="MonoDevelop.Ide.Gui.Pads\InternalLogPad.cs" />
    <Compile Include="MonoDevelop.Ide.Gui\InternalLog.cs" />
    <Compile Include="MonoDevelop.Ide.Gui.OptionPanels\KeyBindingsPanel.cs" />
    <Compile Include="gtk-gui\MonoDevelop.Ide.Gui.OptionPanels.KeyBindingsPanel.cs" />
    <Compile Include="MonoDevelop.Ide.Commands\TextEditorCommands.cs" />
    <Compile Include="MonoDevelop.Ide.Commands\FileTabCommands.cs" />
    <Compile Include="gtk-gui\MonoDevelop.Ide.Gui.OptionPanels.BuildPanelWidget.cs" />
    <Compile Include="gtk-gui\MonoDevelop.Ide.Gui.OptionPanels.LoadSavePanelWidget.cs" />
    <Compile Include="gtk-gui\MonoDevelop.Ide.Gui.Dialogs.NewLayoutDialog.cs" />
    <Compile Include="gtk-gui\MonoDevelop.Ide.SelectEncodingsDialog.cs" />
    <Compile Include="gtk-gui\MonoDevelop.Ide.Gui.OptionPanels.TasksPanelWidget.cs" />
    <Compile Include="gtk-gui\MonoDevelop.Ide.Gui.Dialogs.TipOfTheDayWindow.cs" />
    <Compile Include="gtk-gui\MonoDevelop.Ide.Gui.OptionPanels.AddInsPanelWidget.cs" />
    <Compile Include="gtk-gui\MonoDevelop.Ide.Gui.Dialogs.AddinLoadErrorDialog.cs" />
    <Compile Include="MonoDevelop.Ide.Codons\FileFilterCodon.cs" />
    <Compile Include="MonoDevelop.Ide.ExternalTools\ExternalToolService.cs" />
    <Compile Include="MonoDevelop.Ide.Templates\FileTemplateReference.cs" />
    <Compile Include="MonoDevelop.Ide.Codons\FileTemplateConditionTypeCodon.cs" />
    <Compile Include="MonoDevelop.Ide.Templates\ClrVersionFileTemplateCondition.cs" />
    <Compile Include="MonoDevelop.Ide.Templates\FileTemplateCondition.cs" />
    <Compile Include="MonoDevelop.Ide.Templates\PartialTypeFileTemplateCondition.cs" />
    <Compile Include="MonoDevelop.Ide.Templates\ParentProjectFileTemplateCondition.cs" />
    <Compile Include="MonoDevelop.Ide.Gui.Content\CompletionTextEditorExtension.cs" />
    <Compile Include="MonoDevelop.Ide.Gui\DragNotebook.cs" />
    <Compile Include="MonoDevelop.Ide.Gui\ToolbarComboBox.cs" />
    <Compile Include="MonoDevelop.Ide.Gui.Content\ISplittable.cs" />
    <Compile Include="MonoDevelop.Ide.Gui.Content\IFoldable.cs" />
    <Compile Include="MonoDevelop.Ide.ExternalTools\ExternalToolPanel.cs" />
    <Compile Include="gtk-gui\MonoDevelop.Ide.ExternalTools.ExternalToolPanelWidget.cs" />
    <Compile Include="MonoDevelop.Ide.Gui\MonoDevelopStatusBar.cs" />
    <Compile Include="MonoDevelop.Ide.Gui\DocumentSwitcher.cs" />
    <Compile Include="MonoDevelop.Ide.Gui.OptionPanels\IDEStyleOptionsPanel.cs" />
    <Compile Include="gtk-gui\MonoDevelop.Ide.Gui.OptionPanels.IDEStyleOptionsPanelWidget.cs" />
    <Compile Include="MonoDevelop.Ide.Gui.Content\IZoomable.cs" />
    <Compile Include="MonoDevelop.Ide.Gui.Pads.ProjectPad\SolutionNodeBuilder.cs" />
    <Compile Include="MonoDevelop.Ide.Gui.Pads.ProjectPad\WorkspaceNodeBuilder.cs" />
    <Compile Include="MonoDevelop.Ide.Gui.Content\DocumentStateTracker.cs" />
    <Compile Include="MonoDevelop.Ide.Gui.Content\IPathedDocument.cs" />
    <Compile Include="MonoDevelop.Ide.Codons\CategoryNode.cs" />
    <Compile Include="MonoDevelop.Ide.Gui.Components\ExtensibleTreeView.cs" />
    <Compile Include="MonoDevelop.Ide.Gui.Components\ITreeBuilder.cs" />
    <Compile Include="MonoDevelop.Ide.Gui.Components\ITreeBuilderContext.cs" />
    <Compile Include="MonoDevelop.Ide.Gui.Components\ITreeNavigator.cs" />
    <Compile Include="MonoDevelop.Ide.Gui.Components\ITreeOptions.cs" />
    <Compile Include="MonoDevelop.Ide.Gui.Components\NodeAttributes.cs" />
    <Compile Include="MonoDevelop.Ide.Gui.Components\NodeBuilder.cs" />
    <Compile Include="MonoDevelop.Ide.Gui.Components\NodeBuilderExtension.cs" />
    <Compile Include="MonoDevelop.Ide.Gui.Components\NodeCommandHandler.cs" />
    <Compile Include="MonoDevelop.Ide.Gui.Components\NodeState.cs" />
    <Compile Include="MonoDevelop.Ide.Gui.Components\DragOperation.cs" />
    <Compile Include="MonoDevelop.Ide.Gui.Components\TreePadOption.cs" />
    <Compile Include="MonoDevelop.Ide.Gui.Components\TypeNodeBuilder.cs" />
    <Compile Include="MonoDevelop.Ide.Gui.Components\TreeViewItem.cs" />
    <Compile Include="MonoDevelop.Ide.Gui.Components\TreeNodeNavigator.cs" />
    <Compile Include="MonoDevelop.Ide.Gui.Components\TreeBuilder.cs" />
    <Compile Include="MonoDevelop.Ide.Gui.Components\TreeOptions.cs" />
    <Compile Include="MonoDevelop.Ide.Gui.Components\TransactedTreeBuilder.cs" />
    <Compile Include="MonoDevelop.Ide.Gui.Content\INavigable.cs" />
    <Compile Include="MonoDevelop.Ide.Gui.Content\IUrlHandler.cs" />
    <Compile Include="MonoDevelop.Ide.Gui.Content\ISmartIndenter.cs" />
    <Compile Include="AssemblyInfo.cs" />
    <Compile Include="BuildVariables.cs" />
    <Compile Include="MonoDevelop.Ide.Gui.Content\ITextEditorResolver.cs" />
    <Compile Include="MonoDevelop.Ide.Gui.OptionPanels\AuthorInformationPanel.cs" />
    <Compile Include="MonoDevelop.Ide.Gui.OptionPanels\GlobalAuthorInformationPanel.cs" />
    <Compile Include="MonoDevelop.Ide.StandardHeader\StandardHeaderPolicyPanel.cs" />
    <Compile Include="gtk-gui\MonoDevelop.Ide.Gui.OptionPanels.AuthorInformationPanelWidget.cs" />
    <Compile Include="gtk-gui\MonoDevelop.Ide.Gui.OptionPanels.GlobalAuthorInformationPanelWidget.cs" />
    <Compile Include="gtk-gui\MonoDevelop.Ide.StandardHeader.StandardHeaderPolicyPanelWidget.cs" />
    <Compile Include="MonoDevelop.Ide.Gui.OptionPanels\TextStylePolicyPanel.cs" />
    <Compile Include="gtk-gui\MonoDevelop.Ide.Gui.OptionPanels.TextStylePolicyPanelWidget.cs" />
    <Compile Include="MonoDevelop.Ide.Gui.Content\TextStylePolicy.cs" />
    <Compile Include="MonoDevelop.Ide.Gui\PadFontChanger.cs" />
    <Compile Include="MonoDevelop.Ide.Gui.Components\PadTreeView.cs" />
    <Compile Include="MonoDevelop.Ide.Codons\PadContextMenuExtensionNode.cs" />
    <Compile Include="MonoDevelop.Ide.Gui.Pads.ProjectPad\FileOperationsBuilderExtension.cs" />
    <Compile Include="MonoDevelop.Ide.Templates\DirectoryTemplate.cs" />
    <Compile Include="MonoDevelop.Ide.Gui.Content\IUndoHandler.cs" />
    <Compile Include="MonoDevelop.Ide.CodeFormatting\CodeFormatterService.cs" />
    <Compile Include="MonoDevelop.Ide.CodeTemplates\CodeTemplatePanel.cs" />
    <Compile Include="gtk-gui\MonoDevelop.Ide.CodeTemplates.CodeTemplatePanelWidget.cs" />
    <Compile Include="MonoDevelop.Ide.CodeTemplates\EditTemplateDialog.cs" />
    <Compile Include="gtk-gui\MonoDevelop.Ide.CodeTemplates.EditTemplateDialog.cs" />
    <Compile Include="MonoDevelop.Ide.CodeTemplates\CodeTemplateVariable.cs" />
    <Compile Include="MonoDevelop.Ide.CodeTemplates\ExpansionObject.cs" />
    <Compile Include="MonoDevelop.Ide.CodeTemplates\CodeTemplateCompletionData.cs" />
    <Compile Include="MonoDevelop.Ide.CodeTemplates\CodeTemplateListDataProvider.cs" />
    <Compile Include="MonoDevelop.Ide.Gui.OptionPanels\MonoRuntimePanel.cs" />
    <Compile Include="gtk-gui\MonoDevelop.Ide.Gui.OptionPanels.MonoRuntimePanelWidget.cs" />
    <Compile Include="MonoDevelop.Ide.FindInFiles\SearchResult.cs" />
    <Compile Include="MonoDevelop.Ide.FindInFiles\SearchResultPad.cs" />
    <Compile Include="MonoDevelop.Ide.FindInFiles\FindInFilesDialog.cs" />
    <Compile Include="gtk-gui\MonoDevelop.Ide.FindInFiles.FindInFilesDialog.cs" />
    <Compile Include="MonoDevelop.Ide.FindInFiles\Commands.cs" />
    <Compile Include="MonoDevelop.Ide.FindInFiles\Scope.cs" />
    <Compile Include="MonoDevelop.Ide.FindInFiles\FileProvider.cs" />
    <Compile Include="MonoDevelop.Ide.FindInFiles\FilterOptions.cs" />
    <Compile Include="MonoDevelop.Ide.FindInFiles\FindReplace.cs" />
    <Compile Include="MonoDevelop.Ide.FindInFiles\SearchResultWidget.cs" />
    <Compile Include="gtk-gui\MonoDevelop.Ide.FindInFiles.SearchResultWidget.cs" />
    <Compile Include="MonoDevelop.Ide.FindInFiles\ISearchProgressMonitor.cs" />
    <Compile Include="MonoDevelop.Ide.FindInFiles\SearchProgressMonitor.cs" />
    <Compile Include="MonoDevelop.Ide.Gui\IAttachableViewContent.cs" />
    <Compile Include="MonoDevelop.Ide.Gui\AbstractAttachableViewContent.cs" />
    <Compile Include="MonoDevelop.Ide.CodeFormatting\CodeFormattingCommands.cs" />
    <Compile Include="MonoDevelop.Ide.Execution\ParameterizedExecutionHandler.cs" />
    <Compile Include="MonoDevelop.Ide.Execution\ExecutionModeCommandService.cs" />
    <Compile Include="MonoDevelop.Ide.Execution\CustomArgsCustomizer.cs" />
    <Compile Include="MonoDevelop.Ide.Execution\CommandExecutionContext.cs" />
    <Compile Include="MonoDevelop.Ide.Execution\IExecutionConfigurationEditor.cs" />
    <Compile Include="MonoDevelop.Ide.Gui.Components\ExecutionModeComboBox.cs" />
    <Compile Include="gtk-gui\MonoDevelop.Ide.Gui.Components.ExecutionModeComboBox.cs" />
    <Compile Include="MonoDevelop.Ide.Execution\IExecutionCommandCustomizer.cs" />
    <Compile Include="MonoDevelop.Ide.Execution\CustomExecutionMode.cs" />
    <Compile Include="MonoDevelop.Ide.Execution\MonoExecutionParameters.cs" />
    <Compile Include="MonoDevelop.Ide.Execution\MonoExecutionCustomizer.cs" />
    <Compile Include="MonoDevelop.Ide.Gui.Dialogs\SelectFileFormatDialog.cs" />
    <Compile Include="gtk-gui\MonoDevelop.Ide.Gui.Dialogs.SelectFileFormatDialog.cs" />
    <Compile Include="MonoDevelop.Ide.Gui.OptionPanels\MaintenanceOptionsPanel.cs" />
    <Compile Include="gtk-gui\MonoDevelop.Ide.Gui.OptionPanels.MaintenanceOptionsPanelWidget.cs" />
    <Compile Include="MonoDevelop.Ide.Tasks\TaskStore.cs" />
    <Compile Include="MonoDevelop.Ide.Gui.OptionPanels\AssemblyFoldersPanel.cs" />
    <Compile Include="gtk-gui\MonoDevelop.Ide.Gui.OptionPanels.AssemblyFoldersPanelWidget.cs" />
    <Compile Include="MonoDevelop.Ide.Gui.Content\ISupportsProjectReload.cs" />
    <Compile Include="MonoDevelop.Ide.Gui.OptionPanels\BuildMessagePanel.cs" />
    <Compile Include="gtk-gui\MonoDevelop.Ide.Gui.OptionPanels.BuildMessagePanelWidget.cs" />
    <Compile Include="MonoDevelop.Ide.Gui\HiddenWorkbenchWindow.cs" />
    <Compile Include="MonoDevelop.Ide.Gui\HiddenTextEditorViewContent.cs" />
    <Compile Include="MonoDevelop.Ide.Gui\WorkbenchWindow.cs" />
    <Compile Include="MonoDevelop.Ide.CodeTemplates\CodeTemplateCodon.cs" />
    <Compile Include="MonoDevelop.Ide.Gui.Content\ILocationList.cs" />
    <Compile Include="MonoDevelop.Ide.Gui.Dialogs\OpenFileDialog.cs" />
    <Compile Include="MonoDevelop.Ide.Extensions\IOpenFileDialogHandler.cs" />
    <Compile Include="MonoDevelop.Ide.Extensions\IAddFileDialogHandler.cs" />
    <Compile Include="MonoDevelop.Ide.Extensions\TextEditorExtensionNode.cs" />
    <Compile Include="MonoDevelop.Ide.Gui\DockItemToolbarLoader.cs" />
    <Compile Include="MonoDevelop.Ide.Gui.Components\LogView.cs" />
    <Compile Include="MonoDevelop.Ide.Gui\WorkbenchContext.cs" />
    <Compile Include="MonoDevelop.Ide.Extensions\LayoutExtensionNode.cs" />
    <Compile Include="MonoDevelop.Ide.Extensions\CustomToolExtensionNode.cs" />
    <Compile Include="MonoDevelop.Ide.CustomTools\CustomTool.cs" />
    <Compile Include="MonoDevelop.Ide.CustomTools\CustomToolService.cs" />
    <Compile Include="MonoDevelop.Components\DataGrid.cs" />
    <Compile Include="MonoDevelop.Components\FileSelector.cs" />
    <Compile Include="MonoDevelop.Components\BaseFileEntry.cs" />
    <Compile Include="MonoDevelop.Components\FileEntry.cs" />
    <Compile Include="MonoDevelop.Components\FolderDialog.cs" />
    <Compile Include="MonoDevelop.Components\FolderEntry.cs" />
    <Compile Include="MonoDevelop.Components\IconView.cs" />
    <Compile Include="MonoDevelop.Components\Navbar.cs" />
    <Compile Include="MonoDevelop.Components\TabLabel.cs" />
    <Compile Include="MonoDevelop.Components\CellRendererComboBox.cs" />
    <Compile Include="MonoDevelop.Components\TreeViewCellContainer.cs" />
    <Compile Include="MonoDevelop.Components\TreeViewState.cs" />
    <Compile Include="MonoDevelop.Components\NotebookButtonBar.cs" />
    <Compile Include="MonoDevelop.Components\MenuButton.cs" />
    <Compile Include="MonoDevelop.Components\FixedWidthWrapLabel.cs" />
    <Compile Include="MonoDevelop.Components\InvisibleFrame.cs" />
    <Compile Include="MonoDevelop.Components\ListView.cs" />
    <Compile Include="MonoDevelop.Components\TooltipWindow.cs" />
    <Compile Include="MonoDevelop.Components\WindowTransparencyDecorator.cs" />
    <Compile Include="MonoDevelop.Components\ConsoleView.cs" />
    <Compile Include="MonoDevelop.Components\FolderListSelector.cs" />
    <Compile Include="MonoDevelop.Components\InfoBar.cs" />
    <Compile Include="MonoDevelop.Components\GtkUtil.cs" />
    <Compile Include="MonoDevelop.Components\MiniButton.cs" />
    <Compile Include="MonoDevelop.Components\HslColor.cs" />
    <Compile Include="MonoDevelop.Components\SearchEntry.cs" />
    <Compile Include="MonoDevelop.Components\HoverImageButton.cs" />
    <Compile Include="MonoDevelop.Components\PathBar.cs" />
    <Compile Include="MonoDevelop.Components\SelectFileDialog.cs" />
    <Compile Include="MonoDevelop.Components\SelectFolderDialog.cs" />
    <Compile Include="MonoDevelop.Components\RoundedFrame.cs" />
    <Compile Include="MonoDevelop.Components\CairoExtensions.cs" />
    <Compile Include="MonoDevelop.Components\PangoCairoHelper.cs" />
    <Compile Include="MonoDevelop.Components.Chart\Axis.cs" />
    <Compile Include="MonoDevelop.Components.Chart\AxisDimension.cs" />
    <Compile Include="MonoDevelop.Components.Chart\AxisPosition.cs" />
    <Compile Include="MonoDevelop.Components.Chart\BasicChart.cs" />
    <Compile Include="MonoDevelop.Components.Chart\ChartCursor.cs" />
    <Compile Include="MonoDevelop.Components.Chart\DateTimeAxis.cs" />
    <Compile Include="MonoDevelop.Components.Chart\IntegerAxis.cs" />
    <Compile Include="MonoDevelop.Components.Chart\Serie.cs" />
    <Compile Include="MonoDevelop.Components.Chart\TickEnumerator.cs" />
    <Compile Include="MonoDevelop.Components.Commands\ActionCommand.cs" />
    <Compile Include="MonoDevelop.Components.Commands\ActionType.cs" />
    <Compile Include="MonoDevelop.Components.Commands\Command.cs" />
    <Compile Include="MonoDevelop.Components.Commands\CommandArrayInfo.cs" />
    <Compile Include="MonoDevelop.Components.Commands\CommandCheckMenuItem.cs" />
    <Compile Include="MonoDevelop.Components.Commands\CommandEntry.cs" />
    <Compile Include="MonoDevelop.Components.Commands\CommandEntrySet.cs" />
    <Compile Include="MonoDevelop.Components.Commands\CommandErrorHandler.cs" />
    <Compile Include="MonoDevelop.Components.Commands\CommandFrame.cs" />
    <Compile Include="MonoDevelop.Components.Commands\CommandHandler.cs" />
    <Compile Include="MonoDevelop.Components.Commands\CommandHandlerAttribute.cs" />
    <Compile Include="MonoDevelop.Components.Commands\CommandInfo.cs" />
    <Compile Include="MonoDevelop.Components.Commands\CommandInfoSet.cs" />
    <Compile Include="MonoDevelop.Components.Commands\CommandManager.cs" />
    <Compile Include="MonoDevelop.Components.Commands\CommandMenu.cs" />
    <Compile Include="MonoDevelop.Components.Commands\CommandMenuBar.cs" />
    <Compile Include="MonoDevelop.Components.Commands\CommandMenuItem.cs" />
    <Compile Include="MonoDevelop.Components.Commands\CommandSystemCommands.cs" />
    <Compile Include="MonoDevelop.Components.Commands\CommandToggleToolButton.cs" />
    <Compile Include="MonoDevelop.Components.Commands\CommandToolbar.cs" />
    <Compile Include="MonoDevelop.Components.Commands\CommandToolButton.cs" />
    <Compile Include="MonoDevelop.Components.Commands\CustomCommand.cs" />
    <Compile Include="MonoDevelop.Components.Commands\CustomMenuItem.cs" />
    <Compile Include="MonoDevelop.Components.Commands\ICommandMenuItem.cs" />
    <Compile Include="MonoDevelop.Components.Commands\ICommandRouter.cs" />
    <Compile Include="MonoDevelop.Components.Commands\ICommandUserItem.cs" />
    <Compile Include="MonoDevelop.Components.Commands\LinkCommandEntry.cs" />
    <Compile Include="MonoDevelop.Components.Commands\MenuToolButton.cs" />
    <Compile Include="MonoDevelop.Components.Commands\ICommandDelegatorRouter.cs" />
    <Compile Include="MonoDevelop.Components.Commands\CommandRouterContainer.cs" />
    <Compile Include="MonoDevelop.Components.Commands\ICommandTargetVisitor.cs" />
    <Compile Include="MonoDevelop.Components.Commands\KeyBindingManager.cs" />
    <Compile Include="MonoDevelop.Components.Commands\KeyBindingService.cs" />
    <Compile Include="MonoDevelop.Components.Commands\CustomItem.cs" />
    <Compile Include="MonoDevelop.Components.Commands\CommandSelectedEventArgs.cs" />
    <Compile Include="MonoDevelop.Components.Commands\IMultiCastCommandRouter.cs" />
    <Compile Include="MonoDevelop.Components.Commands\ICommandUpdateHandler.cs" />
    <Compile Include="MonoDevelop.Components.Commands\CustomCommandUpdaterAttribute.cs" />
    <Compile Include="MonoDevelop.Components.Commands\KeyBindingScheme.cs" />
    <Compile Include="MonoDevelop.Components.Commands\KeyBindingSet.cs" />
    <Compile Include="MonoDevelop.Components.Commands\ICommandBar.cs" />
    <Compile Include="MonoDevelop.Components.Commands.ExtensionNodes\CommandCategoryCodon.cs" />
    <Compile Include="MonoDevelop.Components.Commands.ExtensionNodes\CommandCodon.cs" />
    <Compile Include="MonoDevelop.Components.Commands.ExtensionNodes\CommandItemCodon.cs" />
    <Compile Include="MonoDevelop.Components.Commands.ExtensionNodes\ItemSetCodon.cs" />
    <Compile Include="MonoDevelop.Components.Commands.ExtensionNodes\LinkItemCodon.cs" />
    <Compile Include="MonoDevelop.Components.Commands.ExtensionNodes\SeparatorItemCodon.cs" />
    <Compile Include="MonoDevelop.Components.Commands.ExtensionNodes\LocalCommandItemCodon.cs" />
    <Compile Include="MonoDevelop.Components.Commands.ExtensionNodes\SchemeExtensionNode.cs" />
    <Compile Include="MonoDevelop.Components.DockToolbars\ArrowWindow.cs" />
    <Compile Include="MonoDevelop.Components.DockToolbars\DockedPosition.cs" />
    <Compile Include="MonoDevelop.Components.DockToolbars\DockGrip.cs" />
    <Compile Include="MonoDevelop.Components.DockToolbars\DockToolbar.cs" />
    <Compile Include="MonoDevelop.Components.DockToolbars\DockToolbarFrame.cs" />
    <Compile Include="MonoDevelop.Components.DockToolbars\DockToolbarFrameLayout.cs" />
    <Compile Include="MonoDevelop.Components.DockToolbars\DockToolbarFrameStatus.cs" />
    <Compile Include="MonoDevelop.Components.DockToolbars\DockToolbarPanel.cs" />
    <Compile Include="MonoDevelop.Components.DockToolbars\DockToolbarPosition.cs" />
    <Compile Include="MonoDevelop.Components.DockToolbars\DockToolbarStatus.cs" />
    <Compile Include="MonoDevelop.Components.DockToolbars\FixedPanel.cs" />
    <Compile Include="MonoDevelop.Components.DockToolbars\FloatingDock.cs" />
    <Compile Include="MonoDevelop.Components.DockToolbars\FloatingPosition.cs" />
    <Compile Include="MonoDevelop.Components.DockToolbars\IDockBar.cs" />
    <Compile Include="MonoDevelop.Components.DockToolbars\PlaceholderWindow.cs" />
    <Compile Include="MonoDevelop.Components.Extensions\PlatformDialog.cs" />
    <Compile Include="MonoDevelop.Components.Extensions\ISelectFileDialog.cs" />
    <Compile Include="MonoDevelop.Components.PropertyGrid\DefaultPropertyTab.cs" />
    <Compile Include="MonoDevelop.Components.PropertyGrid\EditorManager.cs" />
    <Compile Include="MonoDevelop.Components.PropertyGrid\EventPropertyTab.cs" />
    <Compile Include="MonoDevelop.Components.PropertyGrid\PropertyEditorCell.cs" />
    <Compile Include="MonoDevelop.Components.PropertyGrid\PropertyEditorTypeAttribute.cs" />
    <Compile Include="MonoDevelop.Components.PropertyGrid\PropertyGrid.cs" />
    <Compile Include="MonoDevelop.Components.PropertyGrid\PropertyGridTree.cs" />
    <Compile Include="MonoDevelop.Components.PropertyGrid\PropertyValueChangedEventArgs.cs" />
    <Compile Include="MonoDevelop.Components.PropertyGrid\PropertyValueChangedEventHandler.cs" />
    <Compile Include="MonoDevelop.Components.PropertyGrid\SurrogateUITypeEditorAttribute.cs" />
    <Compile Include="MonoDevelop.Components.PropertyGrid.Editors\CharPropertyEditor.cs" />
    <Compile Include="MonoDevelop.Components.PropertyGrid.Editors\CollectionEditor.cs" />
    <Compile Include="MonoDevelop.Components.PropertyGrid.Editors\ColorEditorCell.cs" />
    <Compile Include="MonoDevelop.Components.PropertyGrid.Editors\DateTimeEditor.cs" />
    <Compile Include="MonoDevelop.Components.PropertyGrid.Editors\DefaultEditor.cs" />
    <Compile Include="MonoDevelop.Components.PropertyGrid.Editors\EnumerationEditorCell.cs" />
    <Compile Include="MonoDevelop.Components.PropertyGrid.Editors\EventEditor.cs" />
    <Compile Include="MonoDevelop.Components.PropertyGrid.Editors\ExpandableObjectEditor.cs" />
    <Compile Include="MonoDevelop.Components.PropertyGrid.Editors\FlagsEditorCell.cs" />
    <Compile Include="MonoDevelop.Components.PropertyGrid.Editors\FlagsSelectorDialog.cs" />
    <Compile Include="MonoDevelop.Components.PropertyGrid.Editors\FloatRange.cs" />
    <Compile Include="MonoDevelop.Components.PropertyGrid.Editors\IntRange.cs" />
    <Compile Include="MonoDevelop.Components.PropertyGrid.Editors\TextEditor.cs" />
    <Compile Include="MonoDevelop.Components.PropertyGrid.Editors\TextEditorDialog.cs" />
    <Compile Include="MonoDevelop.Components.PropertyGrid.Editors\TimeSpanEditor.cs" />
    <Compile Include="MonoDevelop.Components.PropertyGrid.Editors\BooleanEditorCell.cs" />
    <Compile Include="MonoDevelop.Components.Theming\GtkColors.cs" />
    <Compile Include="MonoDevelop.Components.Theming\GtkTheme.cs" />
    <Compile Include="MonoDevelop.Components.Theming\Theme.cs" />
    <Compile Include="MonoDevelop.Components.Theming\ThemeContext.cs" />
    <Compile Include="MonoDevelop.Components.Theming\ThemeEngine.cs" />
    <Compile Include="gtk-gui\MonoDevelop.Components.FolderListSelector.cs" />
    <Compile Include="MonoDevelop.Ide.Gui.Components\CustomCommandTargetAttribute.cs" />
    <Compile Include="MonoDevelop.Components.Docking\AutoHideBox.cs" />
    <Compile Include="MonoDevelop.Components.Docking\DockBar.cs" />
    <Compile Include="MonoDevelop.Components.Docking\DockBarItem.cs" />
    <Compile Include="MonoDevelop.Components.Docking\DockContainer.cs" />
    <Compile Include="MonoDevelop.Components.Docking\DockFrame.cs" />
    <Compile Include="MonoDevelop.Components.Docking\DockFrameTopLevel.cs" />
    <Compile Include="MonoDevelop.Components.Docking\DockGroup.cs" />
    <Compile Include="MonoDevelop.Components.Docking\DockGroupItem.cs" />
    <Compile Include="MonoDevelop.Components.Docking\DockGroupType.cs" />
    <Compile Include="MonoDevelop.Components.Docking\DockItem.cs" />
    <Compile Include="MonoDevelop.Components.Docking\DockItemBehavior.cs" />
    <Compile Include="MonoDevelop.Components.Docking\DockItemContainer.cs" />
    <Compile Include="MonoDevelop.Components.Docking\DockItemStatus.cs" />
    <Compile Include="MonoDevelop.Components.Docking\DockItemToolbar.cs" />
    <Compile Include="MonoDevelop.Components.Docking\DockLayout.cs" />
    <Compile Include="MonoDevelop.Components.Docking\DockObject.cs" />
    <Compile Include="MonoDevelop.Components.Docking\DockPosition.cs" />
    <Compile Include="MonoDevelop.Components.Docking\PlaceholderWindow.cs" />
    <Compile Include="MonoDevelop.Components.Docking\ShadedContainer.cs" />
    <Compile Include="MonoDevelop.Components.Docking\TabStrip.cs" />
    <Compile Include="MonoDevelop.Components\MenuButtonEntry.cs" />
    <Compile Include="MonoDevelop.Ide.Gui.Dialogs\IOptionsPanel.cs" />
    <Compile Include="MonoDevelop.Ide.Gui.Dialogs\MultiMessageDialog.cs" />
    <Compile Include="MonoDevelop.Ide.Gui.Dialogs\MultiTaskProgressDialog.cs" />
    <Compile Include="MonoDevelop.Ide.Gui.Dialogs\OptionsDialog.cs" />
    <Compile Include="MonoDevelop.Ide.Gui.Dialogs\OptionsPanel.cs" />
    <Compile Include="MonoDevelop.Ide.Gui.Dialogs\ProgressDialog.cs" />
    <Compile Include="MonoDevelop.Ide.Gui.Dialogs\SetupApp.cs" />
    <Compile Include="MonoDevelop.Ide.ProgressMonitoring\BaseProgressMonitor.cs" />
    <Compile Include="MonoDevelop.Ide.ProgressMonitoring\MessageDialogProgressMonitor.cs" />
    <Compile Include="MonoDevelop.Ide.ProgressMonitoring\MultiTaskDialogProgressMonitor.cs" />
    <Compile Include="MonoDevelop.Ide.WebBrowser\IWebBrowser.cs" />
    <Compile Include="MonoDevelop.Ide.WebBrowser\LocationChangedEventArgs.cs" />
    <Compile Include="MonoDevelop.Ide.WebBrowser\TitleChangedEventArgs.cs" />
    <Compile Include="MonoDevelop.Ide.WebBrowser\StatusMessageChangedEventArgs.cs" />
    <Compile Include="MonoDevelop.Ide.WebBrowser\LoadingProgressChangedEventArgs.cs" />
    <Compile Include="MonoDevelop.Ide.WebBrowser\LocationChangingEventArgs.cs" />
    <Compile Include="MonoDevelop.Ide.WebBrowser\IWebBrowserLoader.cs" />
    <Compile Include="MonoDevelop.Ide.CodeCompletion\CompletionListWindow.cs" />
    <Compile Include="MonoDevelop.Ide.CodeCompletion\DeclarationViewWindow.cs" />
    <Compile Include="MonoDevelop.Ide.CodeCompletion\ICompletionWidget.cs" />
    <Compile Include="MonoDevelop.Ide.CodeCompletion\ListWindow.cs" />
    <Compile Include="MonoDevelop.Ide.CodeCompletion\IParameterDataProvider.cs" />
    <Compile Include="MonoDevelop.Ide.CodeCompletion\ParameterInformationWindowManager.cs" />
    <Compile Include="MonoDevelop.Ide.CodeCompletion\ParameterInformationWindow.cs" />
    <Compile Include="MonoDevelop.Ide.CodeCompletion\CompletionData.cs" />
    <Compile Include="MonoDevelop.Ide.CodeCompletion\CompletionDataList.cs" />
    <Compile Include="MonoDevelop.Ide.CodeCompletion\MutableCompletionDataList.cs" />
    <Compile Include="MonoDevelop.Ide.CodeCompletion\CompletionWindowManager.cs" />
    <Compile Include="MonoDevelop.Ide.CodeCompletion\ListWidget.cs" />
    <Compile Include="MonoDevelop.Ide.CodeCompletion\CodeCompletionContext.cs" />
    <Compile Include="MonoDevelop.Ide.CodeCompletion\CodeCompletionContextEventArgs.cs" />
    <Compile Include="gtk-gui\MonoDevelop.Ide.Gui.Dialogs.MultiMessageDialog.cs" />
    <Compile Include="gtk-gui\MonoDevelop.Ide.Gui.Dialogs.MultiTaskProgressDialog.cs" />
    <Compile Include="gtk-gui\MonoDevelop.Ide.Gui.Dialogs.OptionsDialog.cs" />
    <Compile Include="gtk-gui\MonoDevelop.Ide.Gui.Dialogs.ProgressDialog.cs" />
    <Compile Include="MonoDevelop.Ide.Gui.Components\CellRendererPixbuf.cs" />
    <Compile Include="MonoDevelop.Ide\DesktopService.cs" />
    <Compile Include="MonoDevelop.Ide\DispatchService.cs" />
    <Compile Include="MonoDevelop.Ide\Ide.cs" />
    <Compile Include="MonoDevelop.Ide\IdePreferences.cs" />
    <Compile Include="MonoDevelop.Ide\RootWorkspace.cs" />
    <Compile Include="MonoDevelop.Ide.Desktop\DefaultPlatformService.cs" />
    <Compile Include="MonoDevelop.Ide.Desktop\DesktopApplication.cs" />
    <Compile Include="MonoDevelop.Ide.Desktop\RecentFileStorage.cs" />
    <Compile Include="MonoDevelop.Ide.Desktop\RecentItem.cs" />
    <Compile Include="MonoDevelop.Ide.Desktop\RecentOpen.cs" />
    <Compile Include="MonoDevelop.Ide\GLibLogging.cs" />
    <Compile Include="MonoDevelop.Ide\ImageService.cs" />
    <Compile Include="MonoDevelop.Ide.Desktop\PlatformService.cs" />
    <Compile Include="MonoDevelop.Ide\MessageService.cs" />
    <Compile Include="MonoDevelop.Ide\WebBrowserService.cs" />
    <Compile Include="MonoDevelop.Ide.Gui\AsyncDispatchAttribute.cs" />
    <Compile Include="MonoDevelop.Ide.Gui\FreeDispatchAttribute.cs" />
    <Compile Include="MonoDevelop.Ide.Gui\GuiSyncContext.cs" />
    <Compile Include="MonoDevelop.Ide.Gui\GuiSyncObject.cs" />
    <Compile Include="MonoDevelop.Ide.Gui\IMementoCapable.cs" />
    <Compile Include="MonoDevelop.Ide.Gui\StockIcons.cs" />
    <Compile Include="MonoDevelop.Ide.Gui\SyncContext.cs" />
    <Compile Include="MonoDevelop.Ide.Gui\SyncContextAttribute.cs" />
    <Compile Include="MonoDevelop.Ide.Gui\SyncObject.cs" />
    <Compile Include="MonoDevelop.Ide.Gui.Components\ProjectFileEntry.cs" />
    <Compile Include="MonoDevelop.Ide.Gui.Dialogs\ItemOptionsDialog.cs" />
    <Compile Include="MonoDevelop.Ide.Gui.Dialogs\ItemOptionsPanel.cs" />
    <Compile Include="MonoDevelop.Ide.Gui.Dialogs\MimeTypePolicyOptionsPanel.cs" />
    <Compile Include="MonoDevelop.Ide.Gui.Dialogs\MimeTypePolicyOptionsSection.cs" />
    <Compile Include="MonoDevelop.Ide.Gui.Dialogs\MultiConfigItemOptionsDialog.cs" />
    <Compile Include="MonoDevelop.Ide.Gui.Dialogs\MultiConfigItemOptionsPanel.cs" />
    <Compile Include="MonoDevelop.Ide.Projects\ProjectOptionsDialog.cs" />
    <Compile Include="MonoDevelop.Ide.Projects\RenameConfigDialog.cs" />
    <Compile Include="MonoDevelop.Ide.Projects\NewFileDialog.cs" />
    <Compile Include="MonoDevelop.Ide.Projects\NewProjectDialog.cs" />
    <Compile Include="MonoDevelop.Ide.Projects\AddFileDialog.cs" />
    <Compile Include="MonoDevelop.Ide.Projects\AddMimeTypeDialog.cs" />
    <Compile Include="MonoDevelop.Ide.Projects\AssemblyReferencePanel.cs" />
    <Compile Include="MonoDevelop.Ide.Projects\CombineEntryFeatureSelector.cs" />
    <Compile Include="MonoDevelop.Ide.Projects\CombineOptionsDialog.cs" />
    <Compile Include="MonoDevelop.Ide.Projects\ConfirmProjectDeleteDialog.cs" />
    <Compile Include="MonoDevelop.Ide.Projects\DefaultPolicyOptionsDialog.cs" />
    <Compile Include="MonoDevelop.Ide.Projects\DeleteConfigDialog.cs" />
    <Compile Include="MonoDevelop.Ide.Projects\ExportProjectDialog.cs" />
    <Compile Include="MonoDevelop.Ide.Projects\FeatureSelectorDialog.cs" />
    <Compile Include="MonoDevelop.Ide.Projects\NewConfigurationDialog.cs" />
    <Compile Include="MonoDevelop.Ide.Projects\ProjectFileSelectorDialog.cs" />
    <Compile Include="MonoDevelop.Ide\ProjectOperations.cs" />
    <Compile Include="MonoDevelop.Ide.Projects\IncludeNewFilesDialog.cs" />
    <Compile Include="MonoDevelop.Ide.Execution\CustomExecutionModeDialog.cs" />
    <Compile Include="MonoDevelop.Ide.Execution\CustomExecutionModeManagerDialog.cs" />
    <Compile Include="MonoDevelop.Ide.Execution\CustomExecutionModeWidget.cs" />
    <Compile Include="MonoDevelop.Ide.Execution\MonoExecutionParametersPreview.cs" />
    <Compile Include="MonoDevelop.Ide.Execution\MonoExecutionParametersWidget.cs" />
    <Compile Include="MonoDevelop.Ide.Projects\ProjectReferencePanel.cs" />
    <Compile Include="MonoDevelop.Ide.Projects\SelectReferenceDialog.cs" />
    <Compile Include="gtk-gui\MonoDevelop.Ide.Projects.OptionPanels.BaseDirectoryPanelWidget.cs" />
    <Compile Include="gtk-gui\MonoDevelop.Ide.Projects.OptionPanels.CodeFormattingPanelWidget.cs" />
    <Compile Include="gtk-gui\MonoDevelop.Ide.Projects.OptionPanels.CombineBuildOptionsWidget.cs" />
    <Compile Include="gtk-gui\MonoDevelop.Ide.Projects.OptionPanels.CombineConfigurationPanelWidget.cs" />
    <Compile Include="gtk-gui\MonoDevelop.Ide.Projects.OptionPanels.CombineInformationWidget.cs" />
    <Compile Include="gtk-gui\MonoDevelop.Ide.Projects.OptionPanels.CommonAssemblySigningPreferences.cs" />
    <Compile Include="gtk-gui\MonoDevelop.Ide.Projects.OptionPanels.CustomCommandPanelWidget.cs" />
    <Compile Include="gtk-gui\MonoDevelop.Ide.Projects.OptionPanels.CustomCommandWidget.cs" />
    <Compile Include="gtk-gui\MonoDevelop.Ide.Projects.OptionPanels.GeneralProjectOptionsWidget.cs" />
    <Compile Include="gtk-gui\MonoDevelop.Ide.Projects.OptionPanels.NamespaceSynchronisationPanelWidget.cs" />
    <Compile Include="gtk-gui\MonoDevelop.Ide.Projects.OptionPanels.OutputOptionsPanelWidget.cs" />
    <Compile Include="gtk-gui\MonoDevelop.Ide.Projects.OptionPanels.RunOptionsPanelWidget.cs" />
    <Compile Include="gtk-gui\MonoDevelop.Ide.Projects.OptionPanels.RuntimeOptionsPanelWidget.cs" />
    <Compile Include="gtk-gui\MonoDevelop.Ide.Projects.OptionPanels.CombineEntryConfigurationsPanelWidget.cs" />
    <Compile Include="gtk-gui\MonoDevelop.Ide.Projects.OptionPanels.StartupOptionsPanelWidget.cs" />
    <Compile Include="MonoDevelop.Ide.Projects.OptionPanels\BaseDirectoryPanel.cs" />
    <Compile Include="MonoDevelop.Ide.Projects.OptionPanels\BaseDirectoryPanelWidget.cs" />
    <Compile Include="MonoDevelop.Ide.Projects.OptionPanels\CodeFormattingPanel.cs" />
    <Compile Include="MonoDevelop.Ide.Projects.OptionPanels\CombineBuildOptions.cs" />
    <Compile Include="MonoDevelop.Ide.Projects.OptionPanels\CombineConfigurationPanel.cs" />
    <Compile Include="MonoDevelop.Ide.Projects.OptionPanels\CombineInformationPanel.cs" />
    <Compile Include="MonoDevelop.Ide.Projects.OptionPanels\CommonAssemblySigningPreferences.cs" />
    <Compile Include="MonoDevelop.Ide.Projects.OptionPanels\CustomCommandPanel.cs" />
    <Compile Include="MonoDevelop.Ide.Projects.OptionPanels\CustomCommandPanelWidget.cs" />
    <Compile Include="MonoDevelop.Ide.Projects.OptionPanels\CustomCommandWidget.cs" />
    <Compile Include="MonoDevelop.Ide.Projects.OptionPanels\GeneralProjectOptions.cs" />
    <Compile Include="MonoDevelop.Ide.Projects.OptionPanels\NamespaceSynchronisationPanel.cs" />
    <Compile Include="MonoDevelop.Ide.Projects.OptionPanels\OutputOptionsPanel.cs" />
    <Compile Include="MonoDevelop.Ide.Projects.OptionPanels\RunOptionsPanel.cs" />
    <Compile Include="MonoDevelop.Ide.Projects.OptionPanels\RuntimeOptionsPanel.cs" />
    <Compile Include="MonoDevelop.Ide.Projects.OptionPanels\SolutionItemConfigurationsPanel.cs" />
    <Compile Include="MonoDevelop.Ide.Projects.OptionPanels\StartupOptionsPanel.cs" />
    <Compile Include="gtk-gui\MonoDevelop.Ide.Projects.CombineEntryFeatureSelector.cs" />
    <Compile Include="gtk-gui\MonoDevelop.Ide.Projects.AddMimeTypeDialog.cs" />
    <Compile Include="gtk-gui\MonoDevelop.Ide.Projects.ConfirmProjectDeleteDialog.cs" />
    <Compile Include="gtk-gui\MonoDevelop.Ide.Projects.DeleteConfigDialog.cs" />
    <Compile Include="gtk-gui\MonoDevelop.Ide.Projects.ExportProjectDialog.cs" />
    <Compile Include="gtk-gui\MonoDevelop.Ide.Projects.FeatureSelectorDialog.cs" />
    <Compile Include="gtk-gui\MonoDevelop.Ide.Projects.IncludeNewFilesDialog.cs" />
    <Compile Include="gtk-gui\MonoDevelop.Ide.Projects.NewConfigurationDialog.cs" />
    <Compile Include="gtk-gui\MonoDevelop.Ide.Projects.NewFileDialog.cs" />
    <Compile Include="gtk-gui\MonoDevelop.Ide.Projects.NewProjectDialog.cs" />
    <Compile Include="MonoDevelop.Ide.Gui.Dialogs\PolicyOptionsPanel.cs" />
    <Compile Include="gtk-gui\MonoDevelop.Ide.Projects.ProjectFileSelectorDialog.cs" />
    <Compile Include="gtk-gui\MonoDevelop.Ide.Projects.RenameConfigDialog.cs" />
    <Compile Include="gtk-gui\MonoDevelop.Ide.Projects.SelectReferenceDialog.cs" />
    <Compile Include="gtk-gui\MonoDevelop.Ide.Execution.CustomExecutionModeDialog.cs" />
    <Compile Include="gtk-gui\MonoDevelop.Ide.Execution.CustomExecutionModeManagerDialog.cs" />
    <Compile Include="gtk-gui\MonoDevelop.Ide.Execution.CustomExecutionModeWidget.cs" />
    <Compile Include="gtk-gui\MonoDevelop.Ide.Execution.MonoExecutionParametersPreview.cs" />
    <Compile Include="gtk-gui\MonoDevelop.Ide.Execution.MonoExecutionParametersWidget.cs" />
    <Compile Include="MonoDevelop.Ide.Gui.Components\EnvVarList.cs" />
    <Compile Include="MonoDevelop.Ide\HelpOperations.cs" />
    <Compile Include="MonoDevelop.Ide\ExitEventHandler.cs" />
    <Compile Include="MonoDevelop.Ide\AddEntryEventHandler.cs" />
    <Compile Include="MonoDevelop.Ide\IdeStartup.cs" />
    <Compile Include="MonoDevelop.Ide.Extensions\MimeTypeNode.cs" />
    <Compile Include="MonoDevelop.Ide.Extensions\MimeTypeOptionsPanelNode.cs" />
    <Compile Include="MonoDevelop.Ide.Extensions\OptionsDialogSection.cs" />
    <Compile Include="MonoDevelop.Ide.Extensions\OptionsPanelNode.cs" />
    <Compile Include="MonoDevelop.Ide.Extensions\StockIconCodon.cs" />
    <Compile Include="MonoDevelop.Ide.Gui.Components\StringTagSelectorButton.cs" />
    <Compile Include="gtk-gui\MonoDevelop.Ide.Gui.Components.StringTagSelectorButton.cs" />
    <Compile Include="MonoDevelop.Ide.Gui.Pads.ProjectPad\SolutionFolderFileNodeBuilder.cs" />
    <Compile Include="MonoDevelop.Components\CompactScrolledWindow.cs" />
    <Compile Include="MonoDevelop.Ide.NavigateToDialog\NavigateToDialog.cs" />
    <Compile Include="gtk-gui\MonoDevelop.Ide.NavigateToDialog.NavigateToDialog.cs" />
    <Compile Include="MonoDevelop.Ide.NavigateToDialog\NavigateToCommand.cs" />
    <Compile Include="MonoDevelop.Ide.NavigateToDialog\SearchResult.cs" />
    <Compile Include="MonoDevelop.Ide.NavigateToDialog\ResultsDataSource.cs" />
    <Compile Include="MonoDevelop.Ide.CodeCompletion\DisplayFlags.cs" />
    <Compile Include="MonoDevelop.Ide.CodeCompletion\MemberCompletionData.cs" />
    <Compile Include="MonoDevelop.Ide.CodeCompletion\CompletionCategory.cs" />
    <Compile Include="MonoDevelop.Ide.Navigation\DocumentNavigationPoint.cs" />
    <Compile Include="MonoDevelop.Ide.Navigation\NavigationHistoryService.cs" />
    <Compile Include="MonoDevelop.Ide.Navigation\TextFileNavigationPoint.cs" />
    <Compile Include="MonoDevelop.Ide.Navigation\NavigationHistoryItem.cs" />
    <Compile Include="MonoDevelop.Ide.Navigation\NavigationPoint.cs" />
    <Compile Include="MonoDevelop.Ide.Navigation\HistoryList.cs" />
    <Compile Include="MonoDevelop.Components.AutoTest\AutoTestService.cs" />
    <Compile Include="MonoDevelop.Components.AutoTest\AutoTestSession.cs" />
    <Compile Include="MonoDevelop.Components.AutoTest\AutoTestClientSession.cs" />
    <Compile Include="MonoDevelop.Components\DropDownBoxListWindow.cs" />
    <Compile Include="MonoDevelop.Components\DropDownBox.cs" />
    <Compile Include="MonoDevelop.Ide.CodeCompletion\CompletionMatcher.cs" />
    <Compile Include="MonoDevelop.Components\Tabstrip.cs" />
    <Compile Include="MonoDevelop.Ide.Fonts\FontChooserPanelWidget.cs" />
    <Compile Include="gtk-gui\MonoDevelop.Ide.Fonts.FontChooserPanelWidget.cs" />
    <Compile Include="MonoDevelop.Ide.Fonts\FontChooserPanel.cs" />
    <Compile Include="MonoDevelop.Ide.Fonts\FontService.cs" />
    <Compile Include="MonoDevelop.Ide.Fonts\FontDescriptionCodon.cs" />
    <Compile Include="MonoDevelop.Components.Extensions\AlertDialog.cs" />
    <Compile Include="MonoDevelop.Ide.Gui.Dialogs\GtkAlertDialog.cs" />
    <Compile Include="MonoDevelop.Components.Extensions\TextQuestionDialog.cs" />
    <Compile Include="MonoDevelop.Components.Extensions\ErrorDialog.cs" />
    <Compile Include="gtk-gui\MonoDevelop.Ide.Gui.Dialogs.GtkErrorDialog.cs" />
    <Compile Include="MonoDevelop.Ide.Gui.Dialogs\GtkErrorDialog.cs" />
    <Compile Include="MonoDevelop.Components\ImageLoader.cs" />
    <Compile Include="MonoDevelop.Ide.CodeFormatting\ICodeFormatter.cs" />
    <Compile Include="MonoDevelop.Ide.CodeFormatting\IAdvancedCodeFormatter.cs" />
    <Compile Include="MonoDevelop.Ide.CodeFormatting\DefaultCodeFormatter.cs" />
    <Compile Include="MonoDevelop.Ide.CodeFormatting\CodeFormatterExtensionNode.cs" />
    <Compile Include="MonoDevelop.Ide.CodeFormatting\CodeFormatter.cs" />
    <Compile Include="MonoDevelop.Ide.Gui\GtkSynchronizationContext.cs" />
    <Compile Include="MonoDevelop.Ide.Projects\NewPolicySetDialog.cs" />
    <Compile Include="gtk-gui\MonoDevelop.Ide.Projects.NewPolicySetDialog.cs" />
    <Compile Include="MonoDevelop.Components\HeaderBox.cs" />
    <Compile Include="MonoDevelop.Ide.Extensions\StartupHandlerExtensionAttribute.cs" />
    <Compile Include="MonoDevelop.Ide.FindInFiles\ReferencesFinder.cs" />
    <Compile Include="MonoDevelop.Components\SectionList.cs" />
    <Compile Include="MonoDevelop.Ide.OnlineTemplates\OnlineTemplateService.cs" />
    <Compile Include="MonoDevelop.Ide.OnlineTemplates\ProjectTemplateIndex.cs" />
    <Compile Include="MonoDevelop.Ide.Projects\TemplatePickerWidget.cs" />
    <Compile Include="MonoDevelop.Ide.Projects\NewProjectOptionsWidget.cs" />
    <Compile Include="MonoDevelop.Ide.Extensions\FileTypeCondition.cs" />
    <Compile Include="MonoDevelop.Ide.Gui\IDisplayBinding.cs" />
    <Compile Include="MonoDevelop.Ide.Projects\ExportProjectPolicyDialog.cs" />
    <Compile Include="gtk-gui\MonoDevelop.Ide.Projects.ExportProjectPolicyDialog.cs" />
    <Compile Include="MonoDevelop.Ide.Projects\ApplyPolicyDialog.cs" />
    <Compile Include="gtk-gui\MonoDevelop.Ide.Projects.ApplyPolicyDialog.cs" />
    <Compile Include="MonoDevelop.Ide.Gui.Components\ProjectSelectorWidget.cs" />
    <Compile Include="gtk-gui\MonoDevelop.Ide.Gui.Components.ProjectSelectorWidget.cs" />
    <Compile Include="MonoDevelop.Ide.Projects\ProjectSelectorDialog.cs" />
    <Compile Include="gtk-gui\MonoDevelop.Ide.Projects.ProjectSelectorDialog.cs" />
    <Compile Include="MonoDevelop.Ide.Projects\ImportProjectPolicyDialog.cs" />
    <Compile Include="gtk-gui\MonoDevelop.Ide.Projects.ImportProjectPolicyDialog.cs" />
    <Compile Include="MonoDevelop.Ide.ProgressMonitoring\ProgressBarMonitor.cs" />
    <Compile Include="gtk-gui\MonoDevelop.Ide.ProgressMonitoring.ProgressBarMonitor.cs" />
    <Compile Include="MonoDevelop.Ide.Projects\AddExternalFileDialog.cs" />
    <Compile Include="gtk-gui\MonoDevelop.Ide.Projects.AddExternalFileDialog.cs" />
    <Compile Include="MonoDevelop.Ide.Gui.Components\PriorityList.cs" />
    <Compile Include="gtk-gui\MonoDevelop.Ide.Gui.Components.PriorityList.cs" />
    <Compile Include="MonoDevelop.Components.PropertyGrid.Editors\FilePathEditor.cs" />
    <Compile Include="MonoDevelop.TypeSystem\ProjectContentEventArgs.cs" />
    <Compile Include="MonoDevelop.TypeSystem\TypeSystemService.cs" />
    <Compile Include="MonoDevelop.TypeSystem\Ambience.cs" />
    <Compile Include="MonoDevelop.TypeSystem\AmbienceService.cs" />
    <Compile Include="MonoDevelop.TypeSystem\NetAmbience.cs" />
    <Compile Include="MonoDevelop.TypeSystem\OutputFlags.cs" />
    <Compile Include="MonoDevelop.TypeSystem\OutputSettings.cs" />
    <Compile Include="MonoDevelop.Ide.Tasks\CommentTag.cs" />
    <Compile Include="MonoDevelop.Ide.Tasks\CommentTasksChangedEventHandler.cs" />
    <Compile Include="MonoDevelop.TypeSystem\StockIcons.cs" />
    <Compile Include="MonoDevelop.TypeSystem\FoldingRegion.cs" />
    <Compile Include="MonoDevelop.TypeSystem\ParsedDocument.cs" />
    <Compile Include="MonoDevelop.TypeSystem\Comment.cs" />
    <Compile Include="MonoDevelop.TypeSystem\Tag.cs" />
    <Compile Include="MonoDevelop.TypeSystem\PreProcessorDefine.cs" />
    <Compile Include="MonoDevelop.TypeSystem\ConditionalRegion.cs" />
    <Compile Include="MonoDevelop.TypeSystem\MarkupUtilities.cs" />
    <Compile Include="MonoDevelop.Ide.FindInFiles\MemberReference.cs" />
    <Compile Include="MonoDevelop.Ide.Templates\XmlCodeDomReader.cs" />
    <Compile Include="MonoDevelop.Ide.Gui.Pads.ClassPad\ClassData.cs" />
    <Compile Include="MonoDevelop.Ide.Gui.Pads.ClassPad\ClassNodeBuilder.cs" />
    <Compile Include="MonoDevelop.Ide.Gui.Pads.ClassPad\ClassBrowserPad.cs" />
    <Compile Include="MonoDevelop.Ide.Gui.Pads.ClassPad\ClassBrowserPadWidget.cs" />
    <Compile Include="MonoDevelop.Ide.Gui.Pads.ClassPad\CombineNodeBuilder.cs" />
    <Compile Include="MonoDevelop.Ide.Gui.Pads.ClassPad\EventNodeBuilder.cs" />
    <Compile Include="MonoDevelop.Ide.Gui.Pads.ClassPad\FieldNodeBuilder.cs" />
    <Compile Include="MonoDevelop.Ide.Gui.Pads.ClassPad\MemberNodeBuilder.cs" />
    <Compile Include="MonoDevelop.Ide.Gui.Pads.ClassPad\MemberNodeCommandHandler.cs" />
    <Compile Include="MonoDevelop.Ide.Gui.Pads.ClassPad\MethodNodeBuilder.cs" />
    <Compile Include="MonoDevelop.Ide.Gui.Pads.ClassPad\NamespaceData.cs" />
    <Compile Include="MonoDevelop.Ide.Gui.Pads.ClassPad\NamespaceNodeBuilder.cs" />
    <Compile Include="MonoDevelop.Ide.Gui.Pads.ClassPad\ProjectNodeBuilder.cs" />
    <Compile Include="MonoDevelop.Ide.Gui.Pads.ClassPad\PropertyNodeBuilder.cs" />
    <Compile Include="MonoDevelop.Ide.Gui.Pads.ClassPad\SolutionNodeBuilder.cs" />
    <Compile Include="MonoDevelop.Ide.Gui.Pads.ClassPad\ReferenceNodeBuilder.cs" />
    <Compile Include="MonoDevelop.TypeSystem\CodeGenerationService.cs" />
    <Compile Include="MonoDevelop.TypeSystem\CodeGenerator.cs" />
    <Compile Include="MonoDevelop.TypeSystem\TypeSystemParserNode.cs" />
    <Compile Include="MonoDevelop.TypeSystem\ITypeSystemParser.cs" />
    <Compile Include="MonoDevelop.Ide.Gui.Dialogs\FeedbackDialog.cs" />
    <Compile Include="MonoDevelop.Ide\FeedbackService.cs" />
    <Compile Include="MonoDevelop.Ide.Updater\UpdateService.cs" />
    <Compile Include="MonoDevelop.Ide.Updater\IUpdateHandler.cs" />
    <Compile Include="MonoDevelop.Ide.Updater\AddinsUpdateHandler.cs" />
    <Compile Include="MonoDevelop.Ide.Updater\UpdateCheckHandler.cs" />
    <Compile Include="MonoDevelop.Ide.Gui.OptionPanels\SdkLocationPanel.cs" />
    <Compile Include="MonoDevelop.Ide.Projects\PackageReferencePanel.cs" />
    <Compile Include="MonoDevelop.Ide.WelcomePage\WelcomePageCommands.cs" />
    <Compile Include="MonoDevelop.Ide.WelcomePage\WelcomePageOptionPanel.cs" />
    <Compile Include="MonoDevelop.Ide.WelcomePage\WelcomePageView.cs" />
    <Compile Include="MonoDevelop.Ide.WelcomePage\WelcomePageWidget.cs" />
    <Compile Include="MonoDevelop.Ide.WelcomePage\WelcomePageOptions.cs" />
    <Compile Include="MonoDevelop.Ide.WelcomePage\WelcomePageBranding.cs" />
    <Compile Include="MonoDevelop.Ide.WelcomePage\WelcomePageLinkButton.cs" />
    <Compile Include="MonoDevelop.Ide.WelcomePage\WelcomePageNewsFeed.cs" />
    <Compile Include="MonoDevelop.Ide.WelcomePage\WelcomePageRecentProjectsList.cs" />
    <Compile Include="MonoDevelop.Ide.WelcomePage\WelcomePageLinksList.cs" />
    <Compile Include="MonoDevelop.Ide.Gui\ProjectLoadProgressMonitor.cs" />
    <Compile Include="MonoDevelop.Ide.Gui\CommonTextEditorOptions.cs" />
  </ItemGroup>
  <ItemGroup>
    <None Include="ChangeLog" />
    <None Include="Makefile.am" />
    <Data Include="options\DefaultEditingLayout.xml">
      <CopyToOutputDirectory>PreserveNewest</CopyToOutputDirectory>
    </Data>
    <Data Include="options\MonoDevelopProperties.xml">
      <CopyToOutputDirectory>PreserveNewest</CopyToOutputDirectory>
    </Data>
    <Data Include="options\MonoDevelop-templates.xml">
      <CopyToOutputDirectory>PreserveNewest</CopyToOutputDirectory>
    </Data>
    <Data Include="options\MonoDevelop-tools.xml">
      <CopyToOutputDirectory>PreserveNewest</CopyToOutputDirectory>
    </Data>
    <Data Include="options\StandardHeader.xml">
      <CopyToOutputDirectory>PreserveNewest</CopyToOutputDirectory>
    </Data>
    <Data Include="options\TipsOfTheDay.xml">
      <CopyToOutputDirectory>PreserveNewest</CopyToOutputDirectory>
    </Data>
    <None Include="MonoDevelop.Ide.dll.config">
      <CopyToOutputDirectory>PreserveNewest</CopyToOutputDirectory>
    </None>
  </ItemGroup>
  <Import Project="$(MSBuildBinPath)\Microsoft.CSharp.targets" />
  <ProjectExtensions>
    <MonoDevelop>
      <Properties>
        <MonoDevelop.Autotools.MakefileInfo IntegrationEnabled="true" RelativeMakefileName="Makefile.am" BuildTargetName="" CleanTargetName="" SyncReferences="true" IsAutotoolsProject="true" RelativeConfigureInPath="../../../">
          <BuildFilesVar Sync="true" Name="FILES" />
          <DeployFilesVar />
          <ResourcesVar Sync="true" Name="RES" />
          <OthersVar />
          <GacRefVar Sync="true" Name="REFS" Prefix="-r:" />
          <AsmRefVar Sync="true" Name="REFS" Prefix="-r:" />
          <ProjectRefVar Sync="true" Name="DEPS" />
        </MonoDevelop.Autotools.MakefileInfo>
      </Properties>
    </MonoDevelop>
  </ProjectExtensions>
  <Target Name="AfterBuild">
    <Copy SourceFiles="@(Data)" DestinationFolder="..\..\..\build\data\%(Data.RelativeDir)" />
  </Target>
  <ItemGroup>
    <Folder Include="MonoDevelop.Ide.CodeFormatting\" />
    <Folder Include="MonoDevelop.Ide.Execution\" />
    <Folder Include="MonoDevelop.Ide.Extensions\" />
    <Folder Include="MonoDevelop.Ide.CustomTools\" />
    <Folder Include="MonoDevelop.Components.Extensions\" />
    <Folder Include="MonoDevelop.Components.Theming\" />
    <Folder Include="MonoDevelop.Components.Docking\" />
    <Folder Include="MonoDevelop.Ide.Gui\" />
    <Folder Include="MonoDevelop.Ide.Desktop\" />
    <Folder Include="MonoDevelop.Ide.Projects\" />
    <Folder Include="MonoDevelop.Ide\" />
    <Folder Include="MonoDevelop.Ide.Gui.Dialogs\" />
    <Folder Include="MonoDevelop.Ide.Projects\" />
    <Folder Include="MonoDevelop.Ide.Projects.OptionPanels\" />
    <Folder Include="MonoDevelop.Ide.NavigateToDialog\" />
    <Folder Include="MonoDevelop.Ide.Navigation\" />
    <Folder Include="MonoDevelop.Components.AutoTest\" />
    <Folder Include="MonoDevelop.Ide.Fonts\" />
    <Folder Include="MonoDevelop.Ide.Codons\" />
    <Folder Include="ExtensionModel\" />
<<<<<<< HEAD
    <Folder Include="MonoDevelop.TypeSystem\" />
=======
    <Folder Include="icons\" />
    <Folder Include="icons\" />
    <Folder Include="MonoDevelop.Ide.WelcomePage\" />
    <Folder Include="branding\" />
>>>>>>> f36dd68c
  </ItemGroup>
</Project><|MERGE_RESOLUTION|>--- conflicted
+++ resolved
@@ -1573,13 +1573,9 @@
     <Folder Include="MonoDevelop.Ide.Fonts\" />
     <Folder Include="MonoDevelop.Ide.Codons\" />
     <Folder Include="ExtensionModel\" />
-<<<<<<< HEAD
-    <Folder Include="MonoDevelop.TypeSystem\" />
-=======
     <Folder Include="icons\" />
     <Folder Include="icons\" />
     <Folder Include="MonoDevelop.Ide.WelcomePage\" />
     <Folder Include="branding\" />
->>>>>>> f36dd68c
   </ItemGroup>
 </Project>