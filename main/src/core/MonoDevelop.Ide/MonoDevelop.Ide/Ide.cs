//
// IdeApp.cs
//
// Author:
//   Lluis Sanchez Gual
//
// Copyright (C) 2005 Novell, Inc (http://www.novell.com)
//
// Permission is hereby granted, free of charge, to any person obtaining
// a copy of this software and associated documentation files (the
// "Software"), to deal in the Software without restriction, including
// without limitation the rights to use, copy, modify, merge, publish,
// distribute, sublicense, and/or sell copies of the Software, and to
// permit persons to whom the Software is furnished to do so, subject to
// the following conditions:
// 
// The above copyright notice and this permission notice shall be
// included in all copies or substantial portions of the Software.
// 
// THE SOFTWARE IS PROVIDED "AS IS", WITHOUT WARRANTY OF ANY KIND,
// EXPRESS OR IMPLIED, INCLUDING BUT NOT LIMITED TO THE WARRANTIES OF
// MERCHANTABILITY, FITNESS FOR A PARTICULAR PURPOSE AND
// NONINFRINGEMENT. IN NO EVENT SHALL THE AUTHORS OR COPYRIGHT HOLDERS BE
// LIABLE FOR ANY CLAIM, DAMAGES OR OTHER LIABILITY, WHETHER IN AN ACTION
// OF CONTRACT, TORT OR OTHERWISE, ARISING FROM, OUT OF OR IN CONNECTION
// WITH THE SOFTWARE OR THE USE OR OTHER DEALINGS IN THE SOFTWARE.
//


using System;


using MonoDevelop.Core;
using MonoDevelop.Core.Instrumentation;
using Mono.Addins;
using MonoDevelop.Components.Commands;

using MonoDevelop.Projects;
using MonoDevelop.Ide.Gui.Pads;
using MonoDevelop.Ide.CustomTools;
using System.Linq;
using MonoDevelop.Ide.Gui;
using MonoDevelop.Ide.Desktop;
using System.Collections.Generic;
using MonoDevelop.Components.AutoTest;
using MonoDevelop.TypeSystem;

namespace MonoDevelop.Ide
{
	public static class IdeApp
	{
		static bool isInitialized;
		static Workbench workbench;
		static ProjectOperations projectOperations;
		static HelpOperations helpOperations;
		static CommandManager commandService;
		static IdeServices ideServices;
		static RootWorkspace workspace;
		static IdePreferences preferences;

		public const int CurrentRevision = 5;
		
		static bool isInitialRun;
		static bool isInitialRunAfterUpgrade;
		static int upgradedFromRevision;
		
		public static event ExitEventHandler Exiting;
		public static event EventHandler Exited;
		
		static EventHandler initializedEvent;
		public static event EventHandler Initialized {
			add {
				if (isInitialized) value (null, EventArgs.Empty);
				else initializedEvent += value;
			}
			remove { 
				initializedEvent -= value;
			}
		}
		
		static IdeApp ()
		{
			preferences = new IdePreferences ();
		}
		
		public static Workbench Workbench {
			get { return workbench; }
		}
		
		public static ProjectOperations ProjectOperations {
			get { return projectOperations; }
		}
		
		public static RootWorkspace Workspace {
			get { return workspace; }
		}
		
		public static HelpOperations HelpOperations {
			get { return helpOperations; }
		}
		
		public static CommandManager CommandService {
			get { return commandService; }
		}
		
		public static IdeServices Services {
			get { return ideServices; }
		}

		public static IdePreferences Preferences {
			get { return preferences; }
		}

		public static bool IsInitialized {
			get {
				return isInitialized;
			}
		}

		// Returns true if MD is running for the first time after installing
		public static bool IsInitialRun {
			get { return isInitialRun; }
		}
		
		// Returns true if MD is running for the first time after being upgraded from a previous version
		public static bool IsInitialRunAfterUpgrade {
			get { return isInitialRunAfterUpgrade; }
		}
		
		// If IsInitialRunAfterUpgrade is true, returns the previous version
		public static int UpgradedFromRevision {
			get { return upgradedFromRevision; }
		}
		
		public static Version Version {
			get { return new Version (BuildVariables.PackageVersion); }
		}
		
		public static void Initialize (IProgressMonitor monitor)
		{
			Counters.Initialization.Trace ("Creating Workbench");
			workbench = new Workbench ();
			Counters.Initialization.Trace ("Creating Root Workspace");
			workspace = new RootWorkspace ();
			Counters.Initialization.Trace ("Creating Services");
			projectOperations = new ProjectOperations ();
			helpOperations = new HelpOperations ();
			commandService = new CommandManager ();
			ideServices = new IdeServices ();
			CustomToolService.Init ();
			AutoTestService.Start (commandService, Preferences.EnableAutomatedTesting);
			
			commandService.CommandTargetScanStarted += CommandServiceCommandTargetScanStarted;
			commandService.CommandTargetScanFinished += CommandServiceCommandTargetScanFinished;

			KeyBindingService.LoadBindingsFromExtensionPath ("/MonoDevelop/Ide/KeyBindingSchemes");
			KeyBindingService.LoadCurrentBindings ("MD2");

			commandService.CommandError += delegate (object sender, CommandErrorArgs args) {
				MessageService.ShowException (args.Exception, args.ErrorMessage);
			};
			
			FileService.ErrorHandler = FileServiceErrorHandler;
		
			monitor.BeginTask (GettextCatalog.GetString("Loading Workbench"), 5);
			Counters.Initialization.Trace ("Loading Commands");
			
			commandService.LoadCommands ("/MonoDevelop/Ide/Commands");
			monitor.Step (1);

			Counters.Initialization.Trace ("Initializing Workbench");
			workbench.Initialize (monitor);
			monitor.Step (1);
			
			InternalLog.EnableErrorNotification ();
			
			monitor.Step (1);

			Counters.Initialization.Trace ("Restoring Workbench State");
			workbench.Show ("SharpDevelop.Workbench.WorkbenchMemento");
			monitor.Step (1);
			
			Counters.Initialization.Trace ("Flushing GUI events");
			DispatchService.RunPendingEvents ();
			Counters.Initialization.Trace ("Flushed GUI events");
			
			MessageService.RootWindow = workbench.RootWindow;
		
			commandService.EnableIdleUpdate = true;
			
			// Default file format
			MonoDevelop.Projects.Services.ProjectServiceLoaded += delegate(object sender, EventArgs e) {
				((ProjectService)sender).DefaultFileFormatId = IdeApp.Preferences.DefaultProjectFileFormat;
			};
			
			IdeApp.Preferences.DefaultProjectFileFormatChanged += delegate {
				IdeApp.Services.ProjectService.DefaultFileFormatId = IdeApp.Preferences.DefaultProjectFileFormat;
			};

			// Perser service initialization
			TypeSystemService.TrackFileChanges = true;
			TypeSystemService.ParseProgressMonitorFactory = new ParseProgressMonitorFactory (); 

			
			// Startup commands
			Counters.Initialization.Trace ("Running Startup Commands");
			AddinManager.AddExtensionNodeHandler ("/MonoDevelop/Ide/StartupHandlers", OnExtensionChanged);
			monitor.Step (1);
			monitor.EndTask ();

			// Set initial run flags
			Counters.Initialization.Trace ("Upgrading Settings");

			if (PropertyService.Get("MonoDevelop.Core.FirstRun", false)) {
				isInitialRun = true;
				PropertyService.Set ("MonoDevelop.Core.FirstRun", false);
				PropertyService.Set ("MonoDevelop.Core.LastRunVersion", BuildVariables.PackageVersion);
				PropertyService.Set ("MonoDevelop.Core.LastRunVersion", CurrentRevision);
				PropertyService.SaveProperties ();
			}

			string lastVersion = PropertyService.Get ("MonoDevelop.Core.LastRunVersion", "1.9.1");
			int lastRevision = PropertyService.Get ("MonoDevelop.Core.LastRunRevision", 0);
			if (lastRevision != CurrentRevision && !isInitialRun) {
				isInitialRunAfterUpgrade = true;
				if (lastRevision == 0) {
					switch (lastVersion) {
						case "1.0": lastRevision = 1; break;
						case "2.0": lastRevision = 2; break;
						case "2.2": lastRevision = 3; break;
						case "2.2.1": lastRevision = 4; break;
					}
				}
				upgradedFromRevision = lastRevision;
				PropertyService.Set ("MonoDevelop.Core.LastRunVersion", BuildVariables.PackageVersion);
				PropertyService.Set ("MonoDevelop.Core.LastRunRevision", CurrentRevision);
				PropertyService.SaveProperties ();
			}
			
			// The ide is now initialized

			isInitialized = true;
			
			if (isInitialRun) {
				try {
					OnInitialRun ();
				} catch (Exception e) {
					LoggingService.LogError ("Error found while initializing the IDE", e);
				}
			}

			if (isInitialRunAfterUpgrade) {
				try {
					OnUpgraded (upgradedFromRevision);
				} catch (Exception e) {
					LoggingService.LogError ("Error found while initializing the IDE", e);
				}
			}
			
			if (initializedEvent != null)
				initializedEvent (null, EventArgs.Empty);
			
			// load previous combine
			if ((bool)PropertyService.Get("SharpDevelop.LoadPrevProjectOnStartup", false)) {
				var proj = DesktopService.RecentFiles.GetProjects ().FirstOrDefault ();
				if (proj != null) { 
					IdeApp.Workspace.OpenWorkspaceItem (proj.FileName).WaitForCompleted ();
				}
			}
			
			commandService.CommandSelected += OnCommandSelected;
			commandService.CommandDeselected += OnCommandDeselected;
			
			//FIXME: we should really make this on-demand. consumers can display a "loading help cache" message like VS
			MonoDevelop.Projects.HelpService.AsyncInitialize ();
			
			UpdateInstrumentationIcon ();
			IdeApp.Preferences.EnableInstrumentationChanged += delegate {
				UpdateInstrumentationIcon ();
			};
			AutoTestService.NotifyEvent ("MonoDevelop.Ide.IdeStart");
		}
		
		//this method is MIT/X11, 2009, Michael Hutchinson / (c) Novell
		public static void OpenFiles (IEnumerable<FileOpenInformation> files)
		{
			if (files.Count() == 0)
				return;
			
			if (!IsInitialized) {
				EventHandler onInit = null;
				onInit = delegate {
					Initialized -= onInit;
					OpenFiles (files);
				};
				Initialized += onInit;
				return;
			}
			
			var filteredFiles = new List<FileOpenInformation> ();
			
			//open the firsts sln/workspace file, and remove the others from the list
		 	//FIXME: can we handle multiple slns?
			bool foundSln = false;
			foreach (var file in files) {
				if (Services.ProjectService.IsWorkspaceItemFile (file.FileName) ||
				    Services.ProjectService.IsSolutionItemFile (file.FileName)) {
					if (!foundSln) {
						try {
							Workspace.OpenWorkspaceItem (file.FileName);
							foundSln = true;
						} catch (Exception ex) {
							LoggingService.LogError ("Unhandled error opening solution/workspace \"" + file.FileName + "\"", ex);
							MessageService.ShowException (ex, "Could not load solution: " + file.FileName);
						}
					}
				} else {
					filteredFiles.Add (file);
				}
			}
			
			foreach (var file in filteredFiles) {
				try {
					Workbench.OpenDocument (file.FileName, file.Line, file.Column, file.Options);
				} catch (Exception ex) {
					LoggingService.LogError ("Unhandled error opening file \"" + file.FileName + "\"", ex);
					MessageService.ShowException (ex, "Could not open file: " + file.FileName);
				}
			}
			
			Workbench.Present ();
		}
		
		static bool FileServiceErrorHandler (string message, Exception ex)
		{
			MessageService.ShowException (ex, message);
			return true;
		}
		
		static void OnExtensionChanged (object s, ExtensionNodeEventArgs args)
		{
			if (args.Change == ExtensionChange.Add) {
				try {
					if (typeof(CommandHandler).IsInstanceOfType (args.ExtensionObject))
						typeof(CommandHandler).GetMethod ("Run", System.Reflection.BindingFlags.NonPublic|System.Reflection.BindingFlags.Instance, null, Type.EmptyTypes, null).Invoke (args.ExtensionObject, null);
					else
						LoggingService.LogError ("Type " + args.ExtensionObject.GetType () + " must be a subclass of MonoDevelop.Components.Commands.CommandHandler");
				} catch (Exception ex) {
					LoggingService.LogError (ex.ToString ());
				}
			}
		}
		
		static StatusBarContext menuDescriptionContext;
		
		static void OnCommandSelected (object s, CommandSelectedEventArgs args)
		{
			string msg = args.CommandInfo.Description;
			if (string.IsNullOrEmpty (msg)) {
				msg = args.CommandInfo.Text;
				// only replace _ outside of markup: usecase : Field <b>some_field</b>
				int idx = msg.IndexOf ('<');
				if (idx < 0)
					idx = msg.Length;
				msg = msg.Substring (0, idx).Replace ("_", "") + msg.Substring (idx);
			}
			if (!string.IsNullOrEmpty (msg)) {
				if (menuDescriptionContext == null)
					menuDescriptionContext = Workbench.StatusBar.CreateContext ();
				menuDescriptionContext.ShowMessage (msg, args.CommandInfo.UseMarkup);
			}
		}
			
		static void OnCommandDeselected (object s, EventArgs args)
		{
			if (menuDescriptionContext != null) {
				menuDescriptionContext.Dispose ();
				menuDescriptionContext = null;
			}
		}
			
		public static void Run ()
		{
			// finally run the workbench window ...
			Gtk.Application.Run ();
		}
		
		
		/// <summary>
		/// Exits MonoDevelop. Returns false if the user cancels exiting.
		/// </summary>
		public static bool Exit ()
		{
			if (workbench.Close ()) {
				Gtk.Application.Quit ();
				return true;
			}
			return false;
		}
		
		internal static bool OnExit ()
		{
			if (Exiting != null) {
				ExitEventArgs args = new ExitEventArgs ();
				Exiting (null, args);
				return !args.Cancel;
			}
			return true;
		}
		
		internal static void OnExited ()
		{
			if (Exited != null)
				Exited (null, EventArgs.Empty);
		}

		static void OnInitialRun ()
		{
			Workbench.ResetToolbars ();
			SetInitialLayout ();
		}

		static void OnUpgraded (int previousRevision)
		{
			// Upgrade to latest msbuild version
			if (IdeApp.Preferences.DefaultProjectFileFormat.StartsWith ("MSBuild"))
				IdeApp.Preferences.DefaultProjectFileFormat = MonoDevelop.Projects.Formats.MSBuild.MSBuildProjectService.DefaultFormat;
			
			if (previousRevision <= 3) {
				// Reset the current runtime when upgrading from <2.2, to ensure the default runtime is not stuck to an old mono install
				IdeApp.Preferences.DefaultTargetRuntime = Runtime.SystemAssemblyService.CurrentRuntime;
				
				if (PropertyService.Get ("MonoDevelop.Core.Gui.Pads.UseCustomFont", false))
					IdeApp.Preferences.CustomPadFont = PropertyService.Get<string> ("MonoDevelop.Core.Gui.Pads.CustomFont", null);
			}
			if (previousRevision < 5)
				SetInitialLayout ();
		}
		
		static void SetInitialLayout ()
		{
			if (!IdeApp.Workbench.Layouts.Contains ("Solution")) {
				// Create the Solution layout, based on Default
				IdeApp.Workbench.CurrentLayout = "Default";
				IdeApp.Workbench.CurrentLayout = "Solution";
				IdeApp.Workbench.CurrentLayout = "Default";
				IdeApp.Workbench.GetPad<MonoDevelop.Ide.Gui.Pads.ProjectPad.ProjectSolutionPad> ().Visible = false;
<<<<<<< HEAD
				IdeApp.Workbench.GetPad<FileScout> ().Visible = false;
//				IdeApp.Workbench.GetPad<MonoDevelop.Ide.Gui.Pads.ClassBrowser.ClassBrowserPad> ().Visible = false;
=======
				IdeApp.Workbench.GetPad<MonoDevelop.Ide.Gui.Pads.ClassBrowser.ClassBrowserPad> ().Visible = false;
>>>>>>> f36dd68c
				foreach (Pad p in IdeApp.Workbench.Pads) {
					if (p.Visible)
						p.AutoHide = true;
				}
			}
		}

		static ITimeTracker commandTimeCounter;
			
		static void CommandServiceCommandTargetScanStarted (object sender, EventArgs e)
		{
			commandTimeCounter = Counters.CommandTargetScanTime.BeginTiming ();
		}

		static void CommandServiceCommandTargetScanFinished (object sender, EventArgs e)
		{
			commandTimeCounter.End ();
		}
		
		static StatusBarIcon instrumentationStatusIcon;
		static void UpdateInstrumentationIcon ()
		{
			if (IdeApp.Preferences.EnableInstrumentation) {
				if (instrumentationStatusIcon == null) {
					instrumentationStatusIcon = IdeApp.Workbench.StatusBar.ShowStatusIcon (ImageService.GetPixbuf (Gtk.Stock.DialogInfo));
					instrumentationStatusIcon.ToolTip = "Instrumentation service enabled";
					instrumentationStatusIcon.EventBox.ButtonPressEvent += delegate {
						InstrumentationService.StartMonitor ();
					};
				}
			} else if (instrumentationStatusIcon != null) {
				instrumentationStatusIcon.Dispose ();
			}
		}
	}
	
	public class IdeServices
	{
		public ProjectService ProjectService {
			get { return MonoDevelop.Projects.Services.ProjectService; }
		}
	}
}<|MERGE_RESOLUTION|>--- conflicted
+++ resolved
@@ -445,12 +445,7 @@
 				IdeApp.Workbench.CurrentLayout = "Solution";
 				IdeApp.Workbench.CurrentLayout = "Default";
 				IdeApp.Workbench.GetPad<MonoDevelop.Ide.Gui.Pads.ProjectPad.ProjectSolutionPad> ().Visible = false;
-<<<<<<< HEAD
-				IdeApp.Workbench.GetPad<FileScout> ().Visible = false;
-//				IdeApp.Workbench.GetPad<MonoDevelop.Ide.Gui.Pads.ClassBrowser.ClassBrowserPad> ().Visible = false;
-=======
 				IdeApp.Workbench.GetPad<MonoDevelop.Ide.Gui.Pads.ClassBrowser.ClassBrowserPad> ().Visible = false;
->>>>>>> f36dd68c
 				foreach (Pad p in IdeApp.Workbench.Pads) {
 					if (p.Visible)
 						p.AutoHide = true;
