2010-02-05  Michael Hutchinson  <mhutchinson@novell.com>
<<<<<<< HEAD
=======

	* MonoDevelop.SourceEditor/SourceEditorView.cs: Track print
	  API.

2010-02-05  Michael Hutchinson  <mhutchinson@novell.com>

	* Makefile.am:
	* gtk-gui/gui.stetic:
	* MonoDevelop.SourceEditor.csproj:
	* MonoDevelop.SourceEditor/PrintSettingsWidget.cs:
	* gtk-gui/MonoDevelop.SourceEditor.PrintSettingsWidget.cs:
	  Stub out a widget for editing custom print settings.

	* MonoDevelop.SourceEditor/SourceEditorView.cs:
	* MonoDevelop.SourceEditor/SourceEditorPrintOperation.cs:
	  Unify and expand the custom print settings in a settings
	  class. Fix warnings.

	* MonoDevelop.SourceEditor/TinyDropDownBox.cs: Fix warning.

2010-02-05  Michael Hutchinson  <mhutchinson@novell.com>

	* MonoDevelop.SourceEditor/SourceEditorPrintOperation.cs: Use
	  mm units instead of px.

2010-02-05  Michael Hutchinson  <mhutchinson@novell.com>

	* Makefile.am:
	* MonoDevelop.SourceEditor.csproj:
	* MonoDevelop.SourceEditor/SourceEditorView.cs:
	* MonoDevelop.SourceEditor/SourceEditorPrintOperation.cs:
	  Replace the Gnome printing code with a new GTK 2.10
	  implementation.

2010-02-05  Michael Hutchinson  <mhutchinson@novell.com>

	* MonoDevelop.SourceEditor/SourceEditorView.cs: Added method
	  to check whether text editor has input focus.

2010-02-04  Mike Krüger  <mkrueger@novell.com>

	* Makefile.am:
	* MonoDevelop.SourceEditor.csproj:
	* MonoDevelop.SourceEditor/SourceEditorView.cs:
	* MonoDevelop.SourceEditor/DebugValueMarker.cs:
	* MonoDevelop.SourceEditor/PinnedWatchWidget.cs: Added first
	  version of widget based pinned watches.

2010-02-04  Lluis Sanchez Gual  <lluis@novell.com>

	* MonoDevelop.SourceEditor/DebugValueWindow.cs:
	* MonoDevelop.SourceEditor/SourceEditorView.cs:
	* MonoDevelop.SourceEditor/DebugValueMarker.cs:
	* MonoDevelop.SourceEditor/DebugValueTooltipProvider.cs: Use
	  the new pinned watch infrastructure.

2010-01-29  Mike Krüger  <mkrueger@novell.com>

	* MonoDevelop.SourceEditor/DebugValueWindow.cs:
	* MonoDevelop.SourceEditor/DebugValueMarker.cs:
	* MonoDevelop.SourceEditor/DebugValueTooltipProvider.cs:
	  Display mouse over widget for pin watches.

2010-01-29  Mike Krüger  <mkrueger@novell.com>

	* MonoDevelop.SourceEditor/ExtensibleTextEditor.cs: fixed 'Bug
	  574362 - Matching brace shouldn't be added inside comments'.

2010-01-29  Mike Krüger  <mkrueger@novell.com>

	* MonoDevelop.SourceEditor/DebugValueWindow.cs: fixed 'Bug
	  574994 - Pinned quick watch issues'.

2010-01-29  Mike Krüger  <mkrueger@novell.com>

	* MonoDevelop.SourceEditor/DebugValueMarker.cs: handles h
	  scrolling & clipping.

2010-01-28  Michael Hutchinson  <mhutchinson@novell.com>

	* MonoDevelop.SourceEditor/DropDownBoxListWindow.cs: Don't
	  show the window in the ctor. This means the creator can move
	  it before showing it, and we don't get a flicker. Also means
	  we have to grab/ungrab in map/unmap.

2010-01-28  Mike Krüger  <mkrueger@novell.com>

	* MonoDevelop.SourceEditor/DebugValueMarker.cs: hide close
	  pins, when mouse is not in the right line.

2010-01-28  Mike Krüger  <mkrueger@novell.com>

	* MonoDevelop.SourceEditor/DebugValueWindow.cs:
	* MonoDevelop.SourceEditor/DebugValueMarker.cs: Worked on
	  pinnable watches.

2010-01-26  Mike Krüger  <mkrueger@novell.com>

	* Makefile.am:
	* MonoDevelop.SourceEditor.csproj:
	* MonoDevelop.SourceEditor/DebugValueWindow.cs:
	* MonoDevelop.SourceEditor/DebugValueMarker.cs:
	* MonoDevelop.SourceEditor/DebugValueTooltipProvider.cs:
	* MonoDevelop.SourceEditor/LanguageItemTooltipProvider.cs:
	* MonoDevelop.SourceEditor/CompileErrorTooltipProvider.cs:
	  Implemented 'quick watches'.

2010-01-26  Michael Hutchinson  <mhutchinson@novell.com>

	* MonoDevelop.SourceEditor/SourceEditorDisplayBinding.cs:
	  Track DisplayBinding API.

2010-01-22  Michael Hutchinson  <mhutchinson@novell.com>

	* MonoDevelop.SourceEditor/SourceEditorWidget.cs: Track
	  HelpService API.

2010-01-21  Mike Krüger  <mkrueger@novell.com>

	* gtk-gui/generated.cs:
	* MonoDevelop.SourceEditor/SourceEditorView.cs:
	* gtk-gui/MonoDevelop.SourceEditor.GotoLineNumberWidget.cs:
	* gtk-gui/MonoDevelop.SourceEditor.SearchAndReplaceWidget.cs:
	* gtk-gui/MonoDevelop.SourceEditor.OptionPanels.MarkerPanel.cs:
	* gtk-gui/MonoDevelop.SourceEditor.OptionPanels.BehaviorPanel.cs:
	* gtk-gui/MonoDevelop.SourceEditor.OptionPanels.HighlightingPanel.cs:
	* gtk-gui/MonoDevelop.SourceEditor.OptionPanels.GeneralOptionsPanel.cs:
	  Added support for custom key actions in completion list.

2010-01-20  Mike Krüger  <mkrueger@novell.com>

	* MonoDevelop.SourceEditor/LanguageItemWindow.cs: fixed 'Bug
	  366110 - Accessibility issue regarding tooltips font'.

2010-01-19  Mike Krüger  <mkrueger@novell.com>

	* MonoDevelop.SourceEditor/SourceEditorView.cs: Implemented
	  'Bug 433318 - Allow scrolling the text boxes that appear
	  when hovering over a folded region'.

2010-01-18  Lluis Sanchez Gual  <lluis@novell.com>

	* MonoDevelop.SourceEditor/DefaultFormatter.cs:
	* MonoDevelop.SourceEditor/ExtensibleTextEditor.cs: Track api
	  changes.

2010-01-16  Mike Krüger  <mkrueger@novell.com>

	* MonoDevelop.SourceEditor/TinyDropDownBox.cs:
	* MonoDevelop.SourceEditor/DropDownBoxListWindow.cs:
	  implemented 'Bug 571252 - Quick finder dropdowns should take
	  mouse grab'.

2010-01-14  Mike Krüger  <mkrueger@novell.com>

	* MonoDevelop.SourceEditor.OptionPanels/BehaviorPanel.cs:
	  fixed bug with on the fly formatting check button.

2010-01-13  Mike Krüger  <mkrueger@novell.com>

	* MonoDevelop.SourceEditor/ErrorTextMarker.cs: icon is no
	  longer drawn over the left margins.

2010-01-13  Mike Krüger  <mkrueger@novell.com>

	* MonoDevelop.SourceEditor/ErrorTextMarker.cs: fixed bug in
	  error text marker collapsing sign.

2010-01-13  Mike Krüger  <mkrueger@novell.com>

	* MonoDevelop.SourceEditor/ErrorTextMarker.cs:
	* MonoDevelop.SourceEditor/SourceEditorView.cs: fixed 'Bug
	  569665 - Moving entire lines of code with Alt + Up/Down
	  causes the editor to behave erratically.'.
>>>>>>> 098e5952

	* MonoDevelop.SourceEditor/SourceEditorView.cs: Added method
	  to check whether text editor has input focus.

2010-01-29  Mike Krüger  <mkrueger@novell.com>

	* MonoDevelop.SourceEditor/ExtensibleTextEditor.cs: fixed 'Bug
	  574362 - Matching brace shouldn't be added inside comments'.

2010-01-22  Michael Hutchinson  <mhutchinson@novell.com>

	* MonoDevelop.SourceEditor/SourceEditorWidget.cs: Track
	  HelpService API.

2010-01-04  Mike Krüger  <mkrueger@novell.com>

	* MonoDevelop.SourceEditor/SourceEditorWidget.cs: fixed 'Bug
	  560510 - Preprocessor enabled code shows as comment anyway'.

2010-01-04  Mike Krüger  <mkrueger@novell.com>

	* MonoDevelop.SourceEditor/SourceEditorOptions.cs: fixed/added
	  debug messages for 'Bug 566249 - InvalidCastException when
	  deleting some text in the text editor'.

2009-12-11  Michael Hutchinson  <mhutchinson@novell.com>

	* MonoDevelop.SourceEditor.addin.xml: Use some of the new
	  icons.

2009-12-08  Michael Hutchinson  <mhutchinson@novell.com>

	* MonoDevelop.SourceEditor/SourceEditorView.cs: Check that
	  file exists before getting its old attributes.

2009-12-02  Mike Krüger  <mkrueger@novell.com>

	* MonoDevelop.SourceEditor/SourceEditorWidget.cs: Fixed 'Bug
	  559822 - comments are folded with incorrect match'.

2009-12-02  Michael Hutchinson  <mhutchinson@novell.com>

	* MonoDevelop.SourceEditor/AutoSave.cs: Name threads to make
	  debugging easier.

2009-12-02  Michael Hutchinson  <mhutchinson@novell.com>

	* MonoDevelop.SourceEditor/StyledSourceEditorOptions.cs:
	* MonoDevelop.SourceEditor.OptionPanels/HighlightingPanel.cs:
	  Track API.

2009-12-02  Michael Hutchinson  <mhutchinson@novell.com>

	* MonoDevelop.SourceEditor/SourceEditorOptions.cs: Only update
	  individual properties on property service events, instead of
	  wholesale refreshing them all on any (unrelated) property
	  service event. Prevents firing lots of change events that
	  could cause lots of unnecessary work and slowdowns
	  elsewhere.

2009-11-25  Michael Hutchinson  <mhutchinson@novell.com>

	* MonoDevelop.SourceEditor/SourceEditorView.cs: Try to display
	  the current non-external frame only if the current frame
	  isn't in the current file. This means we also show a
	  stack/execution marker in external code files, if they're
	  somehow opened.

2009-11-25  Lluis Sanchez Gual  <lluis@novell.com>

	* MonoDevelop.SourceEditor/SourceEditorView.cs: Use FilePath
	  when comparing files, since it is case insensitive in
	  windows.

2009-11-25  Michael Hutchinson  <mhutchinson@novell.com>

	* MonoDevelop.SourceEditor/SourceEditorView.cs: When debugging 
	  stops, clear the stack marker as well as the execution marker.

2009-11-25  Lluis Sanchez Gual  <lluis@novell.com>

	* MonoDevelop.SourceEditor/SourceEditorView.cs: Use the new
	  tracepoint markers.

2009-11-23  Michael Hutchinson  <mhutchinson@novell.com>

	* MonoDevelop.SourceEditor/SourceEditorView.cs: Implement
	  markers for current stack frame.

2009-11-20  Lluis Sanchez Gual  <lluis@novell.com>

	* Makefile.am: Use correct cairo lib.

2009-11-04  Mike Krüger  <mkrueger@novell.com>

	* MonoDevelop.SourceEditor/AutoSave.cs:
	* MonoDevelop.SourceEditor/SourceEditorView.cs: Fixed 'Bug
	  552173 - Good file for testing texteditor performance'.

2009-10-30  Lluis Sanchez Gual  <lluis@novell.com>

	* AssemblyInfo.cs:
	* MonoDevelop.SourceEditor.addin.xml: Bump MD version.

2009-10-29  Lluis Sanchez Gual  <lluis@novell.com>

	* gtk-gui/MonoDevelop.SourceEditor.OptionPanels.GeneralOptionsPanel.cs:
	  Flush.

	* Makefile.am:
	* MonoDevelop.SourceEditor.csproj: Reference mono-cairo
	  package.

	* MonoDevelop.SourceEditor/SourceEditorView.cs: Add null
	  check.

2009-10-29  Mike Krüger  <mkrueger@novell.com>

	* MonoDevelop.SourceEditor/SourceEditorView.cs: Fixed 'Bug
	  550882 - ArgumentNull Exception when removing a breakpoint'.

2009-10-22  Mike Krüger  <mkrueger@novell.com>

	* gtk-gui/gui.stetic:
	* MonoDevelop.SourceEditor.OptionPanels/GeneralOptionsPanel.cs:
	* gtk-gui/MonoDevelop.SourceEditor.OptionPanels.GeneralOptionsPanel.cs:
	  Fixed the dialog.

2009-10-22  Mike Krüger  <mkrueger@novell.com>

	* gtk-gui/gui.stetic:
	* MonoDevelop.SourceEditor/SourceEditorOptions.cs:
	* MonoDevelop.SourceEditor.OptionPanels/GeneralOptionsPanel.cs:
	* gtk-gui/MonoDevelop.SourceEditor.OptionPanels.GeneralOptionsPanel.cs:
	  Added option to turn off parameter insight.

2009-10-21  Mike Krüger  <mkrueger@novell.com>

	* gtk-gui/gui.stetic:
	* gtk-gui/generated.cs:
	* gtk-gui/MonoDevelop.SourceEditor.GotoLineNumberWidget.cs:
	* gtk-gui/MonoDevelop.SourceEditor.SearchAndReplaceWidget.cs:
	* gtk-gui/MonoDevelop.SourceEditor.OptionPanels.MarkerPanel.cs:
	* gtk-gui/MonoDevelop.SourceEditor.OptionPanels.BehaviorPanel.cs:
	* gtk-gui/MonoDevelop.SourceEditor.OptionPanels.HighlightingPanel.cs:
	* gtk-gui/MonoDevelop.SourceEditor.OptionPanels.GeneralOptionsPanel.cs:
	  Added missing check button.

2009-10-21  Mike Krüger  <mkrueger@novell.com>

	* MonoDevelop.SourceEditor/SourceEditorOptions.cs:
	* MonoDevelop.SourceEditor.OptionPanels/MarkerPanel.cs:
	* MonoDevelop.SourceEditor/StyledSourceEditorOptions.cs: Added
	  enable animations option.

2009-10-14  Michael Hutchinson  <mhutchinson@novell.com>

	* MonoDevelop.SourceEditor.addin.xml: Fix Mac keybinding.

2009-10-14  Michael Hutchinson  <mhutchinson@novell.com>

	* MonoDevelop.SourceEditor.addin.xml:
	* MonoDevelop.SourceEditor/SourceEditorCommands.cs:
	* MonoDevelop.SourceEditor/ExtensibleTextEditor.cs: Add a
	  command to pulse the caret.

2009-10-14  Mike Krüger  <mkrueger@novell.com>

	* MonoDevelop.SourceEditor/SourceEditorView.cs: Added caret
	  pulse.

2009-10-14  Mike Krüger  <mkrueger@novell.com>

	* MonoDevelop.SourceEditor/ExtensibleTextEditor.cs: Fixed bug
	  with constructor initializers.

2009-10-14  Mike Krüger  <mkrueger@novell.com>

	* MonoDevelop.SourceEditor/SourceEditorView.cs: Added caret
	  line highlighting.

2009-10-14  Mike Krüger  <mkrueger@novell.com>

	* MonoDevelop.SourceEditor/SourceEditorWidget.cs:
	* MonoDevelop.SourceEditor/SearchAndReplaceWidget.cs: Search
	  pattern is now set when search widget is first opened/added
	  animated search results.

2009-10-14  Mike Krüger  <mkrueger@novell.com>

	* MonoDevelop.SourceEditor/ExtensibleTextEditor.cs: Fixed
	  method overloading when no space is used before '('.

2009-10-13  Mike Krüger  <mkrueger@novell.com>

	* MonoDevelop.SourceEditor/SourceEditorView.cs: Fixed C/Vala
	  bindings.

2009-10-09  Mike Krüger  <mkrueger@novell.com>

	* MonoDevelop.SourceEditor/LanguageItemWindow.cs: Fixed xml
	  documentation summary markup.

2009-10-09  Mike Krüger  <mkrueger@novell.com>

	* MonoDevelop.SourceEditor.addin.xml: Merged code template
	  windows.

2009-10-08  Ankit Jain  <jankit@novell.com>

	* MonoDevelop.SourceEditor.csproj: Use \ instead of '/'
	in the Import.

2009-10-08  Ankit Jain  <jankit@novell.com>

	* MonoDevelop.SourceEditor.csproj: Add md.targets .

2009-10-07  Mike Krüger  <mkrueger@novell.com>

	* MonoDevelop.SourceEditor/AutoSave.cs: fixed 'Bug 541726 -
	  using nant beside monodevelop gives errors because of backup
	  files'.

2009-10-07  Lluis Sanchez Gual  <lluis@novell.com>

	* AssemblyInfo.cs:
	* MonoDevelop.SourceEditor.addin.xml: Bump MD version.

2009-10-05  Levi Bard <taktaktaktaktaktaktaktaktaktak@gmail.com>

	* MonoDevelop.SourceEditor/SourceEditorOptions.cs:
	  Enable vi word breaking.

2009-10-02  Mike Krüger  <mkrueger@novell.com>

	* MonoDevelop.SourceEditor/SourceEditorWidget.cs: Fixed caret
	  mode update at the end of the document.

2009-10-01  Mike Krüger  <mkrueger@novell.com>

	* MonoDevelop.SourceEditor/SourceEditorView.cs:
	* MonoDevelop.SourceEditor/SourceEditorWidget.cs: Clear caret
	  state when closing a source editor/update caret state when
	  activating a source editor.

2009-10-01  Mike Krüger  <mkrueger@novell.com>

	* MonoDevelop.SourceEditor/SourceEditorView.cs:
	* MonoDevelop.SourceEditor/ClassQuickFinder.cs:
	* MonoDevelop.SourceEditor/SourceEditorWidget.cs: Fixed class
	  quick finder flicker on file open.

2009-10-01  Mike Krüger  <mkrueger@novell.com>

	* MonoDevelop.SourceEditor/SourceEditorWidget.cs: Fixed 'Bug
	  543195 New: GTK-Critical errors in split/unsplit text
	  editor'.

2009-10-01  Mike Krüger  <mkrueger@novell.com>

	* MonoDevelop.SourceEditor/SourceEditorView.cs:
	* MonoDevelop.SourceEditor/SourceEditorWidget.cs:
	* MonoDevelop.SourceEditor/SourceEditorDisplayBinding.cs:
	  Fixed 'Bug 543200 - Files with hscrollbar open scrolled one
	  character to the right'/optimized file opening.

2009-09-29  Mike Krüger  <mkrueger@novell.com>

	* MonoDevelop.SourceEditor/SourceEditorWidget.cs: Corrected
	  quick class browser column.

2009-09-29  Mike Krüger  <mkrueger@novell.com>

	* MonoDevelop.SourceEditor/DropDownBox.cs:
	* MonoDevelop.SourceEditor/DropDownBoxListWindow.cs: Drop down
	  box now handles the screen borders.

2009-09-29  Mike Krüger  <mkrueger@novell.com>

	* MonoDevelop.SourceEditor/SourceEditorView.cs: Delete command
	  now doesn't delete the whole line when nothing is selected.

2009-09-29  Mike Krüger  <mkrueger@novell.com>

	* MonoDevelop.SourceEditor/ClassQuickFinder.cs: Optimized &
	  improved the behavior of the class quick finder.

2009-09-29  Mike Krüger  <mkrueger@novell.com>

	* MonoDevelop.SourceEditor/SourceEditorView.cs: Fixed 'Bug
	  533918 - Scroll position "jumps" first time editor tab is
	  shown'.

2009-09-24  Michael Hutchinson  <mhutchinson@novell.com>

	* Makefile.am:
	* MonoDevelop.SourceEditor.csproj: Fix build.

2009-09-24  Mike Krüger  <mkrueger@novell.com>

	* Makefile.am:
	* MonoDevelop.SourceEditor.csproj: Removed nrefactory
	  reference.

2009-09-23  Mike Krüger  <mkrueger@novell.com>

	* MonoDevelop.SourceEditor/ExtensibleTextEditor.cs: Fixed menu
	  positioning.

2009-09-23  Mike Krüger  <mkrueger@novell.com>

	* MonoDevelop.SourceEditor/SourceEditorWidget.cs: Semantic
	  highlighting requires to purge the layout cache, when the
	  parser updates to reflect semantic changes.

2009-09-21  Mike Krüger  <mkrueger@novell.com>

	* MonoDevelop.SourceEditor/SourceEditorView.cs: Fixed 'Bug
	  537761 - Keystrokes not working on texteditor like "CTRL +
	  X|Y to trigger Foo action...'.

2009-09-21  Lluis Sanchez Gual  <lluis@novell.com>

	* MonoDevelop.SourceEditor/SourceEditorWidget.cs: Check that
	  help is supported before trying to show it.

2009-09-21  Mike Krüger  <mkrueger@novell.com>

	* MonoDevelop.SourceEditor/SourceEditorView.cs: Fixed 'Bug
	  540487 - Event handler anon delegate completion puts caret
	  in wrong place'.

2009-09-21  Mike Krüger  <mkrueger@novell.com>

	* MonoDevelop.SourceEditor/SourceEditorView.cs: Removed code
	  duplication/fixed folding commands.

2009-09-21  Mike Krüger  <mkrueger@novell.com>

	* MonoDevelop.SourceEditor/LanguageItemWindow.cs: Renamed
	  IDomVisitable -> INode

2009-09-19  Mike Krüger  <mkrueger@novell.com>

	* MonoDevelop.SourceEditor/ClassQuickFinder.cs: fixed inner
	  type sorting.

2009-09-18  Mike Krüger  <mkrueger@novell.com>

	* MonoDevelop.SourceEditor/ClassQuickFinder.cs: quick class
	  browser now shows full inner type name.

2009-09-16  Mike Krüger  <mkrueger@novell.com>

	* MonoDevelop.SourceEditor/SourceEditorWidget.cs: Only set the
	  search engine, when the option is changed.

2009-09-15  Mike Krüger  <mkrueger@novell.com>

	* MonoDevelop.SourceEditor/ExtensibleTextEditor.cs: Added some
	  error handling code.

2009-09-15  Mike Krüger  <mkrueger@novell.com>

	* MonoDevelop.SourceEditor/ExtensibleTextEditor.cs: Corrected
	  caret position after format.

2009-09-15  Mike Krüger  <mkrueger@novell.com>

	* MonoDevelop.SourceEditor/ExtensibleTextEditor.cs: Worked on
	  formatting.

2009-09-15  Mike Krüger  <mkrueger@novell.com>

	* MonoDevelop.SourceEditor/ExtensibleTextEditor.cs: Worked on
	  on the fly format for code template insertion.

2009-09-12  Mike Krüger  <mkrueger@novell.com>

	* MonoDevelop.SourceEditor/SourceEditorView.cs: Track API
	  changes.

2009-09-11  Mike Krüger  <mkrueger@novell.com>

	* MonoDevelop.SourceEditor/SourceEditorView.cs:
	* MonoDevelop.SourceEditor/ExtensibleTextEditor.cs: Fixed code
	  completion + auto insert braces bug.

2009-09-10  Mike Krüger  <mkrueger@novell.com>

	* MonoDevelop.SourceEditor/ExtensibleTextEditor.cs: Worked on
	  template formatting.

2009-09-09  Mike Krüger  <mkrueger@novell.com>

	* MonoDevelop.SourceEditor.OptionPanels/HighlightingPanel.cs:
	  Fixed syntax style verification.

2009-09-09  Christian Hergert  <chris@dronelabs.com>

	* MonoDevelop.SourceEditor.OptionPanels/HighlightingPanel.cs:
	  Set the dialog transient to our widgets toplevel.

2009-09-08  Mike Krüger  <mkrueger@novell.com>

	* MonoDevelop.SourceEditor/SourceEditorView.cs: Fixed 'Bug
	  537375 - Completed text not immediately updated'.

2009-09-04  Mike Krüger  <mkrueger@novell.com>

	* MonoDevelop.SourceEditor/SourceEditorView.cs: Fixed build.

2009-09-03  Mike Krüger  <mkrueger@novell.com>

	* MonoDevelop.SourceEditor/SourceEditorView.cs: Fold actions
	  now re calculate the vertical scrollbar.

2009-08-31  Lluis Sanchez Gual  <lluis@novell.com>

	* MonoDevelop.SourceEditor.addin.xml: Insert the text editor
	  extension node in the default display binding group.

2009-08-28  Mike Krüger  <mkrueger@novell.com>

	* MonoDevelop.SourceEditor/SourceEditorView.cs: Fixed "Bug
	  534735 - Write-permission cleared on save".

2009-08-27  Mike Krüger  <mkrueger@novell.com>

	* MonoDevelop.SourceEditor/IdeViMode.cs:
	* MonoDevelop.SourceEditor/ClassQuickFinder.cs:
	* MonoDevelop.SourceEditor/LanguageItemWindow.cs:
	* MonoDevelop.SourceEditor/ExtensibleTextEditor.cs: Fixed
	  compiler warnings.

2009-08-26  Lluis Sanchez Gual  <lluis@novell.com>

	* gtk-gui/gui.stetic: Update gtk# dependency.

2009-08-26  Lluis Sanchez Gual  <lluis@novell.com>

	* MonoDevelop.SourceEditor.csproj: Updated dependencies. We
	  now depend on gtk# 2.12.8, Mono 2.4, and Mono.Addins 0.4.

2009-08-26  Mike Krüger  <mkrueger@novell.com>

	* MonoDevelop.SourceEditor/StyledSourceEditorOptions.cs: Track
	  API changes.

2009-08-26  Mike Krüger  <mkrueger@novell.com>

	* MonoDevelop.SourceEditor/SourceEditorView.cs: Auto save is
	  only created after atomic undos.

2009-08-24  Mike Krüger  <mkrueger@novell.com>

	* MonoDevelop.SourceEditor.OptionPanels/HighlightingPanel.cs:
	  Fixed Bug 529544 - Source editor should validate styles when
	  adding them & Bug 531014 - Syntax Highlighting: Style sheet
	  file has to be called [something]Style.xml.

2009-08-24  Lluis Sanchez Gual  <lluis@novell.com>

	* MonoDevelop.SourceEditor/SourceEditorView.cs: Implement
	  ISupportsProjectReload.

2009-08-13  Lluis Sanchez Gual  <lluis@novell.com>

	* Makefile.am:
	* MonoDevelop.SourceEditor.csproj:
	* MonoDevelop.SourceEditor/AutoSave.cs:
	* MonoDevelop.SourceEditor/Counters.cs:
	* MonoDevelop.SourceEditor/SourceEditorView.cs:
	* MonoDevelop.SourceEditor/ExtensibleTextEditor.cs: Add some
	  counters.

2009-08-12  Mike Krüger  <mkrueger@novell.com>

	* MonoDevelop.SourceEditor/DropDownBoxListWindow.cs: drop down
	  box (in quick navigation) now recognizes leave event and
	  deselects the selected item.

2009-08-12  Mike Krüger  <mkrueger@novell.com>

	* MonoDevelop.SourceEditor/DynamicAbbrevHandler.cs: Added
	  abbrev word to the foundWords list.

2009-08-11  Mike Krüger  <mkrueger@novell.com>

	* MonoDevelop.SourceEditor/DynamicAbbrevHandler.cs: fixed bug
	  in getwordbeforecaret

2009-08-11  Mike Krüger  <mkrueger@novell.com>

	* MonoDevelop.SourceEditor/DynamicAbbrevHandler.cs: Replaced
	  the GetWordBeforeCaret with an own implementation.

2009-08-11  Mike Krüger  <mkrueger@novell.com>

	* MonoDevelop.SourceEditor/DynamicAbbrevHandler.cs: fixed typo
	  in dynamic abbrev that caused a bug.

2009-08-10  Mike Krüger  <mkrueger@novell.com>

	* MonoDevelop.SourceEditor.addin.xml: Changed dynamic abbrev
	  key to alt+/ 

2009-08-07  Mike Krüger  <mkrueger@novell.com>

	* Makefile.am:
	* MonoDevelop.SourceEditor.csproj:
	* MonoDevelop.SourceEditor.addin.xml:
	* MonoDevelop.SourceEditor/DynamicAbbrevHandler.cs:
	* MonoDevelop.SourceEditor/SourceEditorCommands.cs: Added
	  dynamic abbrev command (default: alt+space).

2009-08-07  Mike Krüger  <mkrueger@novell.com>

	* MonoDevelop.SourceEditor/SourceEditorView.cs: Fixed "Bug
	  529009 - When open documents are restored, scroll
	  positioning is bad".

2009-08-05  Lluis Sanchez Gual  <lluis@novell.com>

	* Makefile.am:
	* MonoDevelop.SourceEditor.csproj: Use Mono.Cairo 2.0.

2009-08-04  Mike Krüger  <mkrueger@novell.com>

	* MonoDevelop.SourceEditor/ExtensibleTextEditor.cs: bracket
	  auto insertion no longer closes parameter help window.

2009-07-31  Lluis Sanchez Gual  <lluis@novell.com>

	* gtk-gui/gui.stetic: Flush.

2009-07-31  Mike Krüger  <mkrueger@novell.com>

	* MonoDevelop.SourceEditor/SourceEditorWidget.cs: fixed Bug
	  526721 - When splitting window vertically, the slider under
	  left split is not shown unitl window is resized.

2009-07-30  Mike Krüger  <mkrueger@novell.com>

	* MonoDevelop.SourceEditor/LanguageItemWindow.cs: Worked on
	  xml documentation.

2009-07-29  Mike Krüger  <mkrueger@novell.com>

	* MonoDevelop.SourceEditor/LanguageItemWindow.cs: Using custom
	  documentation, if any.

2009-07-29  Mike Krüger  <mkrueger@novell.com>

	* MonoDevelop.SourceEditor/SourceEditorView.cs: Fixed "Bug
	  525256 - Mouse Cursor jumps to random position after resolve
	  type name.".

2009-07-28  Mike Krüger  <mkrueger@novell.com>

	* Makefile.am:
	* MonoDevelop.SourceEditor.csproj: Fixing build.

2009-07-22  Mike Krüger  <mkrueger@novell.com>

	* MonoDevelop.SourceEditor/SourceEditorWidget.cs: Implemented
	  "Bug 523920 - Comment command not using tags defined in
	  syntax mode".

2009-07-22  Mike Krüger  <mkrueger@novell.com>

	* MonoDevelop.SourceEditor/ExtensibleTextEditor.cs: Fixed "Bug
	  523853 - Delegate not recognised by refactoring tools
	  (doesn't offer Go To Declaration)".

2009-07-22  Mike Krüger  <mkrueger@novell.com>

	* MonoDevelop.SourceEditor/SourceEditorView.cs: Fixed "Bug
	  518391 - Exception when save a file into vfat partition".

2009-07-21  Levi Bard <taktaktaktaktaktaktaktaktaktak@gmail.com>

	* MonoDevelop.SourceEditor/IdeViMode.cs: 
	  Add goto definition, goto next/previous error.

2009-07-17  Mike Krüger  <mkrueger@novell.com>

	* MonoDevelop.SourceEditor/SourceEditorView.cs:
	* MonoDevelop.SourceEditor/SourceEditorWidget.cs: On first
	  load parse info is updated before showing the document (to
	  prevent folding update flicker).

2009-07-17  Mike Krüger  <mkrueger@novell.com>

	* MonoDevelop.SourceEditor/ExtensibleTextEditor.cs: Auto
	  insert bracket feature no longer closes code completion
	  window too early (which caused that the code completion
	  window didn't complete).

2009-07-14  Mike Krüger  <mkrueger@novell.com>

	* MonoDevelop.SourceEditor/SyntaxModeService.cs: Removed debug
	  messages.

2009-07-07  Mike Krüger  <mkrueger@novell.com>

	* MonoDevelop.SourceEditor/ExtensibleTextEditor.cs: Fixed some
	  automatic bracket issues.

2009-07-04  Mike Krüger  <mkrueger@novell.com>

	* MonoDevelop.SourceEditor/ExtensibleTextEditor.cs: Made the
	  automatic bracket insertion behavior more nicely (thanks go
	  to marlun for suggesting this) .

2009-07-03  Mike Krüger  <mkrueger@novell.com>

	* MonoDevelop.SourceEditor/ExtensibleTextEditor.cs: Improved
	  automatic " insertion behaivour.

2009-07-01  Mike Krüger  <mkrueger@novell.com>

	* MonoDevelop.SourceEditor.addin.xml: 

2009-06-25  Lluis Sanchez Gual  <lluis@novell.com>

	* MonoDevelop.SourceEditor/StyledSourceEditorOptions.cs: Track
	  api changes.

2009-06-25  Levi Bard <taktaktaktaktaktaktaktaktaktak@gmail.com>

	* MonoDevelop.SourceEditor/IdeViMode.cs: 
	  Save files via the Gui.Document.

2009-06-24  Mike Krüger  <mkrueger@novell.com>

	* MonoDevelop.SourceEditor/SourceEditorView.cs: Fixed "Bug
	  515825 - Toggle fold does not work if cursor sent to the end
	  of folded line".

2009-06-23  Lluis Sanchez Gual  <lluis@novell.com>

	* MonoDevelop.SourceEditor/SourceEditorView.cs:
	* MonoDevelop.SourceEditor/DefaultFormatter.cs:
	* MonoDevelop.SourceEditor/SourceEditorOptions.cs:
	* MonoDevelop.SourceEditor/StyledSourceEditorOptions.cs:
	* MonoDevelop.SourceEditor/SourceEditorDisplayBinding.cs: Use
	  the new DesktopService instead of PlatformService.

2009-06-22  Levi Bard <taktaktaktaktaktaktaktaktaktak@gmail.com>

	* MonoDevelop.SourceEditor/DropDownBox.cs:
	* MonoDevelop.SourceEditor/ClassQuickFinder.cs:
	  Reduce unnecessary whitespace.

2009-06-22  Lluis Sanchez Gual  <lluis@novell.com>

	* MonoDevelop.SourceEditor/SourceEditorDisplayBinding.cs: The
	  editor should only open files which are known to be text.
	  Fixes bug #514761.

2009-06-19  Mike Krüger  <mkrueger@novell.com>

	* MonoDevelop.SourceEditor/EditActions.cs: Fixed "Bug 514284 -
	  Tab key doesn't work for plain text files (with tab as
	  reindent option set)".

2009-06-18  Lluis Sanchez Gual  <lluis@novell.com>

	* MonoDevelop.SourceEditor\SourceEditorView.cs: Fix nullref.

2009-06-18  Mike Krüger  <mkrueger@novell.com>

	* gtk-gui/gui.stetic:
	* MonoDevelop.SourceEditor/SourceEditorOptions.cs:
	* MonoDevelop.SourceEditor.OptionPanels/BehaviorPanel.cs:
	* gtk-gui/MonoDevelop.SourceEditor.OptionPanels.BehaviorPanel.cs:
	  Worked on on the fly formatting. DO NOT USE THIS OPTION (it
	  may break code. But for testing it may be ok)

2009-06-09  Lluis Sanchez Gual  <lluis@novell.com>

	* MonoDevelop.SourceEditor/SourceEditorView.cs:
	* MonoDevelop.SourceEditor/DefaultFormatter.cs:
	* MonoDevelop.SourceEditor/SourceEditorOptions.cs:
	* MonoDevelop.SourceEditor/ExtensibleTextEditor.cs:
	* MonoDevelop.SourceEditor/StyledSourceEditorOptions.cs:
	  Implement support for per mime-type formatting policies.

2009-06-09  Mike Krüger  <mkrueger@novell.com>

	* MonoDevelop.SourceEditor/SourceEditorView.cs: Fixed "Bug
	  510226 - Edit / Folding commands seem to be currently
	  broken".

2009-06-04  Mike Krüger  <mkrueger@novell.com>

	* MonoDevelop.SourceEditor/AutoSave.cs: Fixed "Bug 504605 -
	  Crash after removing a project".

2009-06-02  Lluis Sanchez Gual  <lluis@novell.com>

	* MonoDevelop.SourceEditor/SourceEditorView.cs: When setting
	  the mime type for the file, try to find one for which there
	  is a syntax mode.

2009-05-25  Mike Krüger  <mkrueger@novell.com>

	* MonoDevelop.SourceEditor/EditActions.cs: Fixed Bug 506245 -
	  Block indent doesn't work.

2009-05-25  Mike Krüger  <mkrueger@novell.com>

	* MonoDevelop.SourceEditor/SourceEditorWidget.cs:
	* MonoDevelop.SourceEditor/SearchAndReplaceWidget.cs: fixed
	  'Bug 506246 - Search command doesn't copy the selected
	  string if find widget is visible'.

2009-05-20  Lluis Sanchez Gual  <lluis@novell.com>

	* MonoDevelop.SourceEditor\SourceEditorView.cs: Use FilePath
	  for representing paths.

2009-05-19  Lluis Sanchez Gual  <lluis@novell.com>

	* MonoDevelop.SourceEditor\SourceEditorView.cs: Use the new
	  FilePath class for handling file and directory paths.

2009-05-14  Mike Krüger  <mkrueger@novell.com>

	* Makefile.am:
	* MonoDevelop.SourceEditor.csproj:
	* MonoDevelop.SourceEditor/SourceEditorOptions.cs:
	* MonoDevelop.SourceEditor/HighlightPropertiesSemanticRule.cs:
	  Moved highlight properties semantic rule to c# backend.

2009-05-11  Mike Krüger  <mkrueger@novell.com>

	* MonoDevelop.SourceEditor/SourceEditorView.cs: Fixed "Bug
	  502586 - Edit / Format / Join Lines does not join blank
	  lines".

2009-05-11  Mike Krüger  <mkrueger@novell.com>

	* MonoDevelop.SourceEditor/EditActions.cs: Fixed "Bug 501996 -
	  Tab interpreted as reindent sometimes also inserts tabs".

2009-05-11  Mike Krüger  <mkrueger@novell.com>

	* MonoDevelop.SourceEditor/SearchAndReplaceWidget.cs: Fixed
	  "Bug 501993 - Find and replace: Pressing Tab never gets to
	  Replace field".

2009-05-08  Mike Krüger  <mkrueger@novell.com>

	* MonoDevelop.SourceEditor/SourceEditorView.cs:
	* MonoDevelop.SourceEditor/SourceEditorWidget.cs:
	* MonoDevelop.SourceEditor/SourceEditorDisplayBinding.cs: Save
	  no longer centers the caret.

2009-05-07  Mike Krüger  <mkrueger@novell.com>

	* Makefile.am:
	* gtk-gui/gui.stetic:
	* MonoDevelop.SourceEditor.csproj:
	* MonoDevelop.SourceEditor.addin.xml:
	* MonoDevelop.SourceEditor/SyntaxModeCodon.cs:
	* MonoDevelop.SourceEditor/SyntaxModeService.cs:
	* MonoDevelop.SourceEditor/SourceEditorOptions.cs:
	* MonoDevelop.SourceEditor/ExtensibleTextEditor.cs:
	* MonoDevelop.SourceEditor/SourceEditorDisplayBinding.cs:
	* MonoDevelop.SourceEditor.OptionPanels/HighlightingPanel.cs:
	* MonoDevelop.SourceEditor.Extension/TemplateExtensionNodeLoader.cs:
	  Added support for custom syntax highlighting.

2009-05-05  Mike Krüger  <mkrueger@novell.com>

	* MonoDevelop.SourceEditor/SourceEditorWidget.cs: Fixed "Bug
	  499981 - "File Changed" notification panel is unreadable
	  when a dark theme is used".

2009-05-04  Lluis Sanchez Gual  <lluis@novell.com>

	* MonoDevelop.SourceEditor/ExtensibleTextEditor.cs: Added
	  missing empty region check.

2009-05-04  Mike Krüger  <mkrueger@novell.com>

	* MonoDevelop.SourceEditor/SourceEditorOptions.cs: Changed
	  default for completewithpunctuation

2009-04-30  Michael Hutchinson  <mhutchinson@novell.com>

	* MonoDevelop.SourceEditor/ExtensibleTextEditor.cs: Handle
	  subword commands.

2009-04-30  Mike Krüger  <mkrueger@novell.com>

	* MonoDevelop.SourceEditor.csproj:
	* MonoDevelop.SourceEditor/StyledSourceEditorOptions.cs:
	* gtk-gui/MonoDevelop.SourceEditor.OptionPanels.GeneralOptionsPanel.cs:
	  Fixed 'Bug 499151 - Some text style policies are not
	  respected'.

2009-04-29  Mike Krüger  <mkrueger@novell.com>

	* MonoDevelop.SourceEditor/SourceEditorDisplayBinding.cs: the
	  content may be == null now.

2009-04-29  Mike Krüger  <mkrueger@novell.com>

	* MonoDevelop.SourceEditor/SourceEditorDisplayBinding.cs:
	  Track API changes.

2009-04-29  Mike Krüger  <mkrueger@novell.com>

	* MonoDevelop.SourceEditor/SourceEditorDisplayBinding.cs:
	  Track API changes.

2009-04-27  Michael Hutchinson  <mhutchinson@novell.com>

	* MonoDevelop.SourceEditor/SourceEditorWidget.cs: Use
	  UntitledName when view.IsUntitled.

2009-04-27  Mike Krüger  <mkrueger@novell.com>

	* MonoDevelop.SourceEditor/SourceEditorWidget.cs:
	  Reimplemented language binding service.

2009-04-24  Mike Krüger  <mkrueger@novell.com>

	* MonoDevelop.SourceEditor/SourceEditorWidget.cs: Fixed "Bug
	  497118 - Code folding makes debugging annoying".

2009-04-24  Mike Krüger  <mkrueger@novell.com>

	* MonoDevelop.SourceEditor/SourceEditorView.cs: track api
	  changes.

2009-04-23  Michael Hutchinson  <mhutchinson@novell.com>

	* MonoDevelop.SourceEditor/ExtensibleTextEditor.cs: Implement
	  handlers for ScrollPageDown and ScrollPageUp.

2009-04-23  Mike Krüger  <mkrueger@novell.com>

	* MonoDevelop.SourceEditor/SourceEditorView.cs:
	* MonoDevelop.SourceEditor/SourceEditorWidget.cs:
	* gtk-gui/MonoDevelop.SourceEditor.OptionPanels.GeneralOptionsPanel.cs:
	  Jumping with search & replace panel to files may no longer
	  fold the jump destination.

2009-04-20  Michael Hutchinson  <mhutchinson@novell.com>

	* MonoDevelop.SourceEditor/SourceEditorWidget.cs: Track
	  comment tag API.

2009-04-20  Mike Krüger  <mkrueger@novell.com>

	* MonoDevelop.SourceEditor/ClassQuickFinder.cs:
	* MonoDevelop.SourceEditor/SourceEditorWidget.cs: Renamed
	  PixbufService to ImageService.

2009-04-20  Mike Krüger  <mkrueger@novell.com>

	* MonoDevelop.SourceEditor/SourceEditorView.cs: Fixed "Bug
	  489963 - Files loose execution bit when saved".

2009-04-20  Mike Krüger  <mkrueger@novell.com>

	* MonoDevelop.SourceEditor/SourceEditorView.cs:
	* gtk-gui/MonoDevelop.SourceEditor.OptionPanels.GeneralOptionsPanel.cs:
	  Track api changes.

2009-04-20  Mike Krüger  <mkrueger@novell.com>

	* MonoDevelop.SourceEditor.Extension/TemplateCodon.cs: (Revert
	  revision 132136)

2009-04-20  Mike Krüger  <mkrueger@novell.com>

	* MonoDevelop.SourceEditor.Extension/TemplateCodon.cs: Fixed
	  possible bug in template codons.

2009-04-20  Mike Krüger  <mkrueger@novell.com>

	* MonoDevelop.SourceEditor/ClassQuickFinder.cs:
	* MonoDevelop.SourceEditor/SourceEditorWidget.cs: Track API
	  changes.

2009-04-17  Mike Kestner  <mkestner@novell.com>

	* MonoDevelop.SourceEditor.csproj: don't require specific
	gtk-sharp version.

2009-04-15  Lluis Sanchez Gual  <lluis@novell.com>

	* AssemblyInfo.cs:
	* MonoDevelop.SourceEditor.addin.xml: Bump MD version.

2009-04-15  Mike Krüger  <mkrueger@novell.com>

	* MonoDevelop.SourceEditor/SourceEditorWidget.cs: Added patch
	  from Levi Bard
	  <taktaktaktaktaktaktaktaktaktak@gmail.com>:Make sure GUI
	  operations are performed in the GUI thread.


2009-04-14  Mike Krüger  <mkrueger@novell.com>

	* MonoDevelop.SourceEditor.OptionPanels/GeneralOptionsPanel.cs:
	  fixed error.

2009-04-14  Mike Krüger  <mkrueger@novell.com>

	* gtk-gui/gui.stetic:
	* MonoDevelop.SourceEditor.OptionPanels/GeneralOptionsPanel.cs:
	* gtk-gui/MonoDevelop.SourceEditor.OptionPanels.GeneralOptionsPanel.cs:
	  Fixed compilation error.

2009-04-14  Mike Krüger  <mkrueger@novell.com>

	* MonoDevelop.SourceEditor/SourceEditorOptions.cs: changed
	  default value for 'CompleteWithSpaceOrPunctuation'

2009-04-14  Mike Krüger  <mkrueger@novell.com>

	* MonoDevelop.SourceEditor/SourceEditorOptions.cs:
	* MonoDevelop.SourceEditor.OptionPanels/GeneralOptionsPanel.cs:
	  fixed "Bug 494565 - New auto-complete behavior is improperly
	  labeled.".

2009-04-11  Mike Krüger  <mkrueger@novell.com>

	* MonoDevelop.SourceEditor/SourceEditorWidget.cs:
	* MonoDevelop.SourceEditor/SearchAndReplaceWidget.cs: Hitting
	  search repeatedly does search next

2009-04-10  Mike Krüger  <mkrueger@novell.com>

	* MonoDevelop.SourceEditor/SourceEditorView.cs: Made the
	  'undo' of code completion operations more intelligent.

2009-04-08  Mike Krüger  <mkrueger@novell.com>

	* MonoDevelop.SourceEditor/ExtensibleTextEditor.cs: Track api
	  changes.

2009-04-08  Mike Krüger  <mkrueger@novell.com>

	* MonoDevelop.SourceEditor/SourceEditorView.cs:
	* MonoDevelop.SourceEditor/ExtensibleTextEditor.cs: Added some
	  virtual leading whitespace fixes.

2009-04-08  Mike Krüger  <mkrueger@novell.com>

	* MonoDevelop.SourceEditor/ExtensibleTextEditor.cs: Added some
	  fixes for virtual leading whitespace feature/removed some
	  old code.

2009-04-08  Mike Krüger  <mkrueger@novell.com>

	* MonoDevelop.SourceEditor/AutoSave.cs:
	* MonoDevelop.SourceEditor/EditActions.cs:
	* MonoDevelop.SourceEditor/SourceEditorView.cs: Worked on "Bug
	  492923 - MD hangs while editing text".

2009-04-07  Mike Krüger  <mkrueger@novell.com>

	* MonoDevelop.SourceEditor/ExtensibleTextEditor.cs:
	  Implemented "Bug 492675 - New line & ; at end of line".

2009-04-07  Mike Krüger  <mkrueger@novell.com>

	* MonoDevelop.SourceEditor/ExtensibleTextEditor.cs: Added
	  ctrl+return/shift+return commands.

2009-04-06  Mike Krüger  <mkrueger@novell.com>

	* Makefile.am:
	* MonoDevelop.SourceEditor.csproj: 

	* MonoDevelop.SourceEditor/AutoSave.cs:
	* MonoDevelop.SourceEditor/SourceEditorView.cs:
	* MonoDevelop.SourceEditor/SourceEditorWidget.cs: Implemented
	  auto save feature ("Bug 409717 - No automatic save").

2009-04-01  Mike Krüger  <mkrueger@novell.com>

	* MonoDevelop.SourceEditor/ExtensibleTextEditor.cs: Fixed "Bug
	  487215 - No type is displayed when hovering over "var"
	  keyword".

2009-03-23  Mike Krüger  <mkrueger@novell.com>

	* MonoDevelop.SourceEditor/SourceEditorView.cs: Fixed "Bug
	  487736 - Clipboard ring and code snippets not shown anymore
	  in the toolbox".

2009-03-23  Mike Krüger  <mkrueger@novell.com>

	* MonoDevelop.SourceEditor/SourceEditorView.cs:
	* MonoDevelop.SourceEditor/ExtensibleTextEditor.cs:
	  Implemented "Bug 487422 - Ctrl+C/V/X should copy/paste/cut
	  the whole line if no selection is made like in VS".

2009-03-22  Mike Krüger  <mkrueger@novell.com>

	* MonoDevelop.SourceEditor/ExtensibleTextEditor.cs: Fixed auto
	  insert matching bracket bug.

2009-03-22  Mike Krüger  <mkrueger@novell.com>

	* MonoDevelop.SourceEditor/SourceEditorView.cs:
	* MonoDevelop.SourceEditor/ExtensibleTextEditor.cs: Added
	  support for contextual templates.

2009-03-22  Mike Krüger  <mkrueger@novell.com>

	* MonoDevelop.SourceEditor/DefaultFormatter.cs: Fixed Header.

2009-03-22  Mike Krüger  <mkrueger@novell.com>

	* MonoDevelop.SourceEditor.addin.xml: Added the template
	  commands to the editor context menu.

2009-03-22  Mike Krüger  <mkrueger@novell.com>

	* MonoDevelop.SourceEditor/ExtensibleTextEditor.cs: removed
	  caching of results for custom expressions.

2009-03-21  Mike Krüger  <mkrueger@novell.com>

	* MonoDevelop.SourceEditor/DebugValueWindow.cs:
	* MonoDevelop.SourceEditor/DebugValueTooltipProvider.cs:
	* MonoDevelop.SourceEditor/CompileErrorTooltipProvider.cs:
	* MonoDevelop.SourceEditor/LanguageItemTooltipProvider.cs:
	  Fixed compilation error.

2009-03-20  Mike Krüger  <mkrueger@novell.com>

	* MonoDevelop.SourceEditor/SourceEditorView.cs:
	* MonoDevelop.SourceEditor/ExtensibleTextEditor.cs:
	  Implemented template function callbacks.

2009-03-20  Mike Krüger  <mkrueger@novell.com>

	* MonoDevelop.SourceEditor/ExtensibleTextEditor.cs: 

	* MonoDevelop.SourceEditor/SourceEditorView.cs: Implemented
	  ICodeTemplateWidget interface.

2009-03-20  Mike Krüger  <mkrueger@novell.com>

	* MonoDevelop.SourceEditor/ExtensibleTextEditor.cs: Worked on
	  text link edit mode.

2009-03-19  Michael Hutchinson  <mhutchinson@novell.com>

	* MonoDevelop.SourceEditor/SourceEditorWidget.cs: Fix possible
	  NRE.

2009-03-19  Mike Krüger  <mkrueger@novell.com>

	* MonoDevelop.SourceEditor/SourceEditorView.cs:
	* MonoDevelop.SourceEditor/ExtensibleTextEditor.cs: Track API
	  changes.

2009-03-17  Mike Krüger  <mkrueger@novell.com>

	* MonoDevelop.SourceEditor/LanguageItemTooltipProvider.cs:
	  Track API changes.

2009-03-13  Michael Hutchinson  <mhutchinson@novell.com>

	* MonoDevelop.SourceEditor.csproj: Don't local-copy project
	  refs.

2009-03-13  Mike Krüger  <mkrueger@novell.com>

	* MonoDevelop.SourceEditor.csproj: Added text editor
	  reference.

2009-03-13  Mike Krüger  <mkrueger@novell.com>

	* MonoDevelop.SourceEditor/SourceEditorView.cs: fixed "Bug
	  484574 - Setting SourceEditorView.Text doesn't mark the
	  document as dirty".

2009-03-13  Mike Krüger  <mkrueger@novell.com>

	* MonoDevelop.SourceEditor.csproj: Moved text editor to core

2009-03-12  Mike Krüger  <mkrueger@novell.com>

	* MonoDevelop.SourceEditor.addin.xml:
	* MonoDevelop.SourceEditor/DefaultFormatter.cs: Worked on code
	  formatter.

2009-03-10  Mike Krüger  <mkrueger@novell.com>

	* MonoDevelop.SourceEditor/DefaultFormatter.cs: Changed
	  interface.

2009-03-09  Michael Hutchinson  <mhutchinson@novell.com>

	* MonoDevelop.SourceEditor.Extension/TemplateCodon.cs: Fix
	  resource disposal issues that prevented addins adding syntax
	  modes and colour schemes, and probably caused resource
	  stream leaks.

2009-03-08  Mike Krüger  <mkrueger@novell.com>

	* MonoDevelop.SourceEditor/SourceEditorView.cs:
	* MonoDevelop.SourceEditor/SourceEditorWidget.cs: fixed "Bug
	  482806 - #region auto folding doesn't work.".

2009-03-07  Michael Hutchinson  <mhutchinson@novell.com>

	* MonoDevelop.SourceEditor/SourceEditorWidget.cs: Remove old
	  code that could intefere with previous fix.

2009-03-07  Michael Hutchinson  <mhutchinson@novell.com>

	* MonoDevelop.SourceEditor/SourceEditorWidget.cs: Only show
	  the class & method bar when there's a parsed
	  CompilationUnit.

2009-03-02  Lluis Sanchez Gual  <lluis@novell.com>

	* MonoDevelop.SourceEditor/SourceEditorView.cs: Properly
	  implement IEncodedTextContent.

2009-03-02  Mike Krüger  <mkrueger@novell.com>

	* MonoDevelop.SourceEditor/SourceEditorView.cs: fixed "Bug
	  480556 - MonoDevelop can't handle UTF-16 source files".

2009-02-26  Michael Hutchinson  <mhutchinson@novell.com>

	* MonoDevelop.SourceEditor/SourceEditorDisplayBinding.cs:
	  Translation fixes. Patch from Kriván Bálint.

2009-02-26  Lluis Sanchez Gual  <lluis@novell.com>

	* MonoDevelop.SourceEditor.csproj: Flush.

2009-02-26  Mike Krüger  <mkrueger@novell.com>

	* MonoDevelop.SourceEditor/DropDownBox.cs:
	* MonoDevelop.SourceEditor/DropDownBoxListWindow.cs: drop down
	  box popup now selects always the current selected item as
	  first item.

2009-02-25  Mike Krüger  <mkrueger@novell.com>

	* MonoDevelop.SourceEditor/LanguageItemWindow.cs: Changed the
	  key for small tooltips (without full names) to shift instead
	  of control. This should now work on all window managers.

2009-02-25  Mike Krüger  <mkrueger@novell.com>

	* MonoDevelop.SourceEditor/DropDownBox.cs:
	* MonoDevelop.SourceEditor/DropDownBoxListWindow.cs:
	* MonoDevelop.SourceEditor/SearchAndReplaceWidget.cs:
	* MonoDevelop.SourceEditor.OptionPanels/HighlightingPanel.cs:
	  Changed override Destroy --> override OnDestroyed.

2009-02-25  Mike Krüger  <mkrueger@novell.com>

	* MonoDevelop.SourceEditor/DropDownBox.cs:
	* MonoDevelop.SourceEditor/SourceEditorView.cs:
	* MonoDevelop.SourceEditor/ClassQuickFinder.cs:
	* MonoDevelop.SourceEditor/SourceEditorWidget.cs:
	* MonoDevelop.SourceEditor/DropDownBoxListWindow.cs:
	* MonoDevelop.SourceEditor/SearchAndReplaceWidget.cs:
	* MonoDevelop.SourceEditor.OptionPanels/HighlightingPanel.cs:
	  Worked on clean ressource de-allocation.

2009-02-24  Lluis Sanchez Gual  <lluis@novell.com>

	* MonoDevelop.SourceEditor.addin.xml: Assigned ids to tooltip
	  providers.

2009-02-23  Lluis Sanchez Gual  <lluis@novell.com>

	* MonoDevelop.SourceEditor/SourceEditorWidget.cs: Don't use
	  the TextEditor from a non-gui thread since this property
	  needs to query some gtk# properties.

2009-02-20  Michael Hutchinson  <mhutchinson@novell.com>

	* MonoDevelop.SourceEditor/DropDownBox.cs:
	* MonoDevelop.SourceEditor/ClassQuickFinder.cs: Set a minimum
	  icon height and width on the drop down boxes. Fixes size
	  jumping with small UI font (there'll still be an issue with
	  large fonts).

2009-02-20  Mike Krüger  <mkrueger@novell.com>

	* MonoDevelop.SourceEditor/LanguageItemWindow.cs: Language
	  tooltips now shrink namespaces when control is pressed.

2009-02-20  Mike Krüger  <mkrueger@novell.com>

	* MonoDevelop.SourceEditor/LanguageItemWindow.cs:
	* MonoDevelop.SourceEditor/SourceEditorWidget.cs:
	* MonoDevelop.SourceEditor/DebugValueTooltipProvider.cs:
	* MonoDevelop.SourceEditor/LanguageItemTooltipProvider.cs:
	* MonoDevelop.SourceEditor/CompileErrorTooltipProvider.cs:
	  Track api changes.

2009-02-20  Mike Krüger  <mkrueger@novell.com>

	* MonoDevelop.SourceEditor/LanguageItemWindow.cs: fixed "Bug
	  477513 - Tooltips should show full namespace when names
	  clash".

2009-02-19  Mike Krüger  <mkrueger@novell.com>

	* MonoDevelop.SourceEditor/SourceEditorWidget.cs: Changed
	  message.

2009-02-18  Mike Krüger  <mkrueger@novell.com>

	* MonoDevelop.SourceEditor/ExtensibleTextEditor.cs: fixed "Bug
	  475990 - Code navigation not working in a ctor call inside a
	  property".

2009-02-17  Michael Hutchinson  <mhutchinson@novell.com>

	* MonoDevelop.SourceEditor/ExtensibleTextEditor.cs: Handle
	  UTF32 code points from IMContext. Don't pass most recent
	  keypress through with IMContext multi-press commits, so that
	  it doesn't append the space/enter that was used to terminate
	  the multi-press input.

2009-02-17  Lluis Sanchez Gual  <lluis@novell.com>

	* gtk-gui/gui.stetic:
	* MonoDevelop.SourceEditor/SourceEditorView.cs: Fix nullref.

2009-02-16  Mike Krüger  <mkrueger@novell.com>

	* gtk-gui/gui.stetic: 

	* MonoDevelop.SourceEditor/SourceEditorView.cs:
	* MonoDevelop.SourceEditor/SourceEditorWidget.cs: Fixed "Bug
	  395576 - If a file changes outside monodevelop environment,
	  notification is hard to see".

2009-02-16  Mike Krüger  <mkrueger@novell.com>

	* MonoDevelop.SourceEditor/LanguageItemWindow.cs:
	* MonoDevelop.SourceEditor/LanguageItemTooltipProvider.cs:
	* MonoDevelop.SourceEditor/CompileErrorTooltipProvider.cs:
	  fixed "Bug 364198 - Tooltips should be reduced if there are
	  proper "using statements"".

2009-02-13  Mike Krüger  <mkrueger@novell.com>

	* MonoDevelop.SourceEditor/SourceEditorWidget.cs: error
	  underlining & folding now works on untitled files.

2009-02-13  Mike Krüger  <mkrueger@novell.com>

	* MonoDevelop.SourceEditor/LanguageItemWindow.cs: Improved
	  language item tooltip formatting.

2009-02-13  Michael Hutchinson  <mhutchinson@novell.com>

	* MonoDevelop.SourceEditor/SourceEditorWidget.cs: Implement F1
	  member help. Looks like it was never implemented for
	  SourceEditor2.

2009-02-11  Michael Hutchinson  <mhutchinson@novell.com>

	* MonoDevelop.SourceEditor/DefaultFormatter.cs: Fix NRE when
	  there is no policy parent. Fixes creation of files not
	  attached to projects.

2009-02-11  Mike Krüger  <mkrueger@novell.com>

	* MonoDevelop.SourceEditor/LanguageItemWindow.cs: added
	  tooltip support for aggregated resolve results.

2009-02-11  Mike Krüger  <mkrueger@novell.com>

	* MonoDevelop.SourceEditor/ExtensibleTextEditor.cs: fixed "Bug
	  474149 - Context menu shows incorrect overload".

2009-02-11  Mike Krüger  <mkrueger@novell.com>

	* MonoDevelop.SourceEditor/DefaultFormatter.cs: default
	  formatter now accounts eol policies.

2009-02-11  Mike Krüger  <mkrueger@novell.com>

	* Makefile.am:
	* MonoDevelop.SourceEditor.csproj:
	* MonoDevelop.SourceEditor.addin.xml:
	* MonoDevelop.SourceEditor/DefaultFormatter.cs: Added default
	  formatter that uses text policy settings.

2009-02-11  Mike Krüger  <mkrueger@novell.com>

	* MonoDevelop.SourceEditor/ExtensibleTextEditor.cs: fixed "Bug
	  474055 - no parameters hints on first parameter when "Insert
	  Matching Brace" is enabled".

2009-02-11  Lluis Sanchez Gual  <lluis@novell.com>

	* MonoDevelop.SourceEditor/StyledSourceEditorOptions.cs: Fix
	  null ref.

2009-02-08  Michael Hutchinson  <mhutchinson@novell.com>

	* MonoDevelop.SourceEditor.csproj: Remove more inadvertent
	  local copying of references.

2009-02-07  Michael Hutchinson  <mhutchinson@novell.com>

	* MonoDevelop.SourceEditor.csproj: Don't local-copy other
	  addins' dlls.

2009-02-07  Mike Krüger  <mkrueger@novell.com>

	* MonoDevelop.SourceEditor/ClassQuickFinder.cs:
	* MonoDevelop.SourceEditor/SourceEditorOptions.cs:
	* MonoDevelop.SourceEditor/HighlightPropertiesSemanticRule.cs:
	  Fixed compiler warnings.

2009-02-05  Michael Hutchinson  <mhutchinson@novell.com>

	* MonoDevelop.SourceEditor/SourceEditorView.cs: Remove
	  unnecessary completion context event filtering.

2009-02-06  Lluis Sanchez Gual  <lluis@novell.com>

	* MonoDevelop.SourceEditor.mdp:
	* MonoDevelop.SourceEditor.csproj: Migrated to MSBuild file
	  format.

2009-02-05  Michael Hutchinson  <mhutchinson@novell.com>

	* MonoDevelop.SourceEditor/SourceEditorView.cs: Fire
	  CompletionContextChanged when buffer changed by anything
	  other than one character inserted at the cursor position.
	  Fixes "Bug 448911 - Typing '#region<SPC>foo' results in
	  'region<SPC>fooon' and "Bug 435770 - Code completion window
	  should handle document changing under it". Fix typo that
	  caused OnTextReplaced to be subscribed to TextReplacing
	  instead of TextReplaced; this should fix line number
	  updating in error pad. Also combine duplicate event
	  handlers.

2009-02-05  Michael Hutchinson  <mhutchinson@novell.com>

	* MonoDevelop.SourceEditor/IdeViMode.cs: Add the tab and
	  AdvancedBackspace actions that the SourceEditor usually adds
	  to the edit mode. Restores deletion of matching brackets and
	  tab-triggering of template insertion.

2009-02-05  Mike Krüger  <mkrueger@novell.com>

	* MonoDevelop.SourceEditor/SourceEditorWidget.cs: fixed 'Bug
	  470859 - GLib-criticals in text editor'.

2009-02-05  Mike Krüger  <mkrueger@novell.com>

	* MonoDevelop.SourceEditor/StyledSourceEditorOptions.cs:
	  implement missing members.

2009-02-05  Mike Krüger  <mkrueger@novell.com>

	* MonoDevelop.SourceEditor/EditActions.cs:
	* MonoDevelop.SourceEditor/SourceEditorView.cs:
	* MonoDevelop.SourceEditor/SourceEditorWidget.cs:
	* MonoDevelop.SourceEditor/ExtensibleTextEditor.cs: fixed
	  "Bug 472714 - MonoDevelop automatic indentation does not
	  follow "Convert tabs to spaces" option".

2009-02-04  Mike Krüger  <mkrueger@novell.com>

	* MonoDevelop.SourceEditor/ExtensibleTextEditor.cs: fixed
	  "Bug 469910 - Incorrect type resolution on attributes".

2009-02-03  Michael Hutchinson  <mhutchinson@novell.com>

	* MonoDevelop.SourceEditor/IdeViMode.cs: Remove unnecessary
	  markup escaping.

2009-02-03  Mike Krüger  <mkrueger@novell.com>

	*
	  MonoDevelop.SourceEditor/HighlightPropertiesSemanticRule.cs:
	  Commented out some non functional code.

2009-02-03  Lluis Sanchez Gual  <lluis@novell.com>

	* AssemblyInfo.cs:
	* MonoDevelop.SourceEditor.addin.xml: Bump MD version.

2009-02-03  Lluis Sanchez Gual  <lluis@novell.com>

	* gtk-gui/gui.stetic:
	* gtk-gui/MonoDevelop.SourceEditor.SearchAndReplaceWidget.cs:
	* gtk-gui/MonoDevelop.SourceEditor.OptionPanels.BehaviorPanel.cs:
	*
	  gtk-gui/MonoDevelop.SourceEditor.OptionPanels.GeneralOptionsPanel.cs:
	  Flush.

	* Makefile.am:
	* MonoDevelop.SourceEditor.mdp: Fixed assembly references.

2009-02-02  Michael Hutchinson  <mhutchinson@novell.com>

	* MonoDevelop.SourceEditor/SourceEditorView.cs: Set caret
	  position correctly after a completion insertion.

2009-02-01  Michael Hutchinson  <mhutchinson@novell.com>

	* MonoDevelop.SourceEditor.OptionPanels/MarkerPanel.cs:
	* MonoDevelop.SourceEditor.OptionPanels/BehaviorPanel.cs:
	* MonoDevelop.SourceEditor.OptionPanels/HighlightingPanel.cs:
	*
	  MonoDevelop.SourceEditor.OptionPanels/GeneralOptionsPanel.cs:
	  Remove proeprties that have been moved to text style
	  policies. Track SourceEditorOptions API changes.

	* gtk-gui/gui.stetic:
	* gtk-gui/MonoDevelop.SourceEditor.OptionPanels.MarkerPanel.cs:
	* gtk-gui/MonoDevelop.SourceEditor.OptionPanels.BehaviorPanel.cs:
	*
	  gtk-gui/MonoDevelop.SourceEditor.OptionPanels.GeneralOptionsPanel.cs:
	  Remove proeprties that have been moved to text style
	  policies.

	* Makefile.am:
	* MonoDevelop.SourceEditor.mdp: Updated.

	* MonoDevelop.SourceEditor/SourceEditorWidget.cs: Track
	  SourceEditorOptions API changes. Make the split editor use
	  same StyledSourceEditorOptions object as its companion.

	* MonoDevelop.SourceEditor/ExtensibleTextEditor.cs: Track
	  SourceEditorOptions API changes. Use
	  StyledSourceEditorOptions options object.

	* MonoDevelop.SourceEditor/SourceEditorOptions.cs: Use
	  settings from default TextStylePolicy.

	* MonoDevelop.SourceEditor/EditActions.cs:
	* MonoDevelop.SourceEditor/SourceEditorDisplayBinding.cs:
	  Track SourceEditorOptions API changes.

	* MonoDevelop.SourceEditor/ISourceEditorOptions.cs: Extract
	  ISourceEditorOptions interface from ISourceEditorOptions.

	* MonoDevelop.SourceEditor/SourceEditorView.cs: Track
	  SourceEditorOptions API changes. Propagate project change
	  events to the child editor's StyledSourceEditorOptions.

	* MonoDevelop.SourceEditor/StyledSourceEditorOptions.cs:
	  Implement an ISourceEditorOptions for ExtensibleTextEditor
	  to use, which merges the default SourceEditorOptions and an
	  attached Project's TextStylePolicy.

2009-02-01  Michael Hutchinson  <mhutchinson@novell.com>

	* Makefile.am: Track changes in MD's assembly handling.
	  Mono.Cairo is no longer considered to be a "system"
	  assembly.

2009-01-30  Mike Krüger  <mkrueger@novell.com>

	* MonoDevelop.SourceEditor/SourceEditorView.cs: Implemented
	texteditordataprovider.

2009-01-29  Mike Krüger  <mkrueger@novell.com>

	* MonoDevelop.SourceEditor/ExtensibleTextEditor.cs: handled possible
	null reference exception.

2009-01-27  Mike Krüger  <mkrueger@novell.com>

	* MonoDevelop.SourceEditor.mdp: removed treat warnings as errors

	* MonoDevelop.SourceEditor/ClassQuickFinder.cs: (Revert revision 124646)

2009-01-27  Mike Krüger  <mkrueger@novell.com>

	* MonoDevelop.SourceEditor/DropDownBoxListWindow.cs: Changed the
	behavior of the quick class browser dropdown.

2009-01-27  Mike Krüger  <mkrueger@novell.com>

	* MonoDevelop.SourceEditor.mdp:
	* MonoDevelop.SourceEditor/IdeViMode.cs:
	* MonoDevelop.SourceEditor/ClassQuickFinder.cs:
	* MonoDevelop.SourceEditor/SourceEditorView.cs:
	* MonoDevelop.SourceEditor/SourceEditorWidget.cs:
	* MonoDevelop.SourceEditor/SearchAndReplaceWidget.cs:
	* MonoDevelop.SourceEditor.Extension/TemplateCodon.cs:
	* MonoDevelop.SourceEditor/DebugValueTooltipProvider.cs:
	* gtk-gui/MonoDevelop.SourceEditor.SearchAndReplaceWidget.cs:
	* MonoDevelop.SourceEditor/HighlightPropertiesSemanticRule.cs:
	* gtk-gui/MonoDevelop.SourceEditor.OptionPanels.BehaviorPanel.cs: Fixed
	compiler warnings.

2009-01-26  Michael Hutchinson  <mhutchinson@novell.com>

	* MonoDevelop.SourceEditor/SourceEditorView.cs: Use MD's TextFile API
	for loading and saving files, because it handles encodings, and does
	"safer" writes.

2009-01-26  Michael Hutchinson  <mhutchinson@novell.com>

	* MonoDevelop.SourceEditor/ClassQuickFinder.cs: Use a faster sort - the
	one used in the completion list.

2009-01-24  Mike Krüger  <mkrueger@novell.com>

	* MonoDevelop.SourceEditor/ClassQuickFinder.cs: Type & member list is
	now sorted.

2009-01-23  Michael Hutchinson  <mhutchinson@novell.com>

	* MonoDevelop.SourceEditor/SourceEditorWidget.cs:
	* MonoDevelop.SourceEditor/ClassQuickFinder.cs: Don't crash when 
	showing the quick finder for files with a parsed document but a 
	no compilation unit. Fixes "Bug 468925 - MD crashes when opening / 
	clicking in web.config file".
	
	In such cases, also hide the quick finder to save space.

2009-01-23  Mike Krüger  <mkrueger@novell.com>

	* MonoDevelop.SourceEditor/DropDownBox.cs:
	* MonoDevelop.SourceEditor/ClassQuickFinder.cs:
	* MonoDevelop.SourceEditor/SourceEditorWidget.cs:
	* MonoDevelop.SourceEditor/DropDownBoxListWindow.cs: Optimized the quick
	class browser, update was too expensive speed wise. The quick class
	browser dropdown is now a custom control.

2009-01-20  Lluis Sanchez Gual  <lluis@novell.com>

	* gtk-gui/gui.stetic:
	* gtk-gui/generated.cs:
	* gtk-gui/MonoDevelop.SourceEditor.GotoLineNumberWidget.cs:
	* gtk-gui/MonoDevelop.SourceEditor.SearchAndReplaceWidget.cs:
	* gtk-gui/MonoDevelop.SourceEditor.OptionPanels.MarkerPanel.cs:
	* gtk-gui/MonoDevelop.SourceEditor.OptionPanels.BehaviorPanel.cs:
	* gtk-gui/MonoDevelop.SourceEditor.OptionPanels.HighlightingPanel.cs:
	* gtk-gui/MonoDevelop.SourceEditor.OptionPanels.GeneralOptionsPanel.cs:
	Updated.

	* MonoDevelop.SourceEditor/SourceEditorView.cs: Implemented SearchNext
	in the document interator. Fixes a performance issue (the default
	implementations makes multiple calls to MoveAhead, which go through
	all the remoting chaing).

2009-01-20  Lluis Sanchez Gual  <lluis@novell.com>

	* MonoDevelop.SourceEditor/SourceEditorView.cs: In DocumentTextIterator,
	the first call to MoveAhead must initialize the offset. Fixes bug
	#460627 - Find In Files doesn't find all matches.

2009-01-20  Lluis Sanchez Gual  <lluis@novell.com>

	* MonoDevelop.SourceEditor/SourceEditorView.cs: Fixed issue with 0
	length documents.

2009-01-16  Mike Krüger  <mkrueger@novell.com>

	* MonoDevelop.SourceEditor/ExtensibleTextEditor.cs: fixed possible array
	index out of bound exception.

2009-01-15  Mike Krüger  <mkrueger@novell.com>

	* MonoDevelop.SourceEditor/ExtensibleTextEditor.cs: handled unlikly null
	ref.

2009-01-14  Mike Krüger  <mkrueger@novell.com>

	* MonoDevelop.SourceEditor/ExtensibleTextEditor.cs: fixed "Bug 465222 -
	"Insert matching brace" - no newlines please!".

2009-01-13  Mike Krüger  <mkrueger@novell.com>

	* MonoDevelop.SourceEditor/SourceEditorWidget.cs: fixed possible null
	reference.

2009-01-08  Lluis Sanchez Gual  <lluis@novell.com>

	* MonoDevelop.SourceEditor.addin.xml: Track changes in command names.
	Patch by Vadim Chekan.

	* MonoDevelop.SourceEditor/SourceEditorView.cs: Add/remove breakpoints
	when clicking on the icon bar.

2009-01-08  Mike Krüger  <mkrueger@novell.com>

	* MonoDevelop.SourceEditor/ExtensibleTextEditor.cs: Fixed possible null
	ref. exception.

2009-01-07  Mike Krüger  <mkrueger@novell.com>

	* MonoDevelop.SourceEditor/ExtensibleTextEditor.cs: fixed 'Bug 463881 -
	Type navigator does not work with attributes'.

2009-01-07  Mike Krüger  <mkrueger@novell.com>

	* MonoDevelop.SourceEditor/SourceEditorView.cs:
	* MonoDevelop.SourceEditor/ExtensibleTextEditor.cs: Worked on on the fly
	type resolving.

2009-01-05  Mike Krüger  <mkrueger@novell.com>

	* MonoDevelop.SourceEditor/SourceEditorView.cs: fixed 'Bug 456429 -
	Search and replace broken again'.

2008-12-19  Lluis Sanchez Gual  <lluis@novell.com>

	* MonoDevelop.SourceEditor/DebugValueWindow.cs:
	* MonoDevelop.SourceEditor/LanguageItemWindow.cs: TooltipWindow has been
	moved to MD.Components.

2008-12-12  Lluis Sanchez Gual  <lluis@novell.com>

	* MonoDevelop.SourceEditor.mdp: All projects now require fx 3.5.

2008-12-09  Lluis Sanchez Gual  <lluis@novell.com>

	* MonoDevelop.SourceEditor.mdp: Don't require a specific version of
	Mono.Addins.

2008-12-02  Michael Hutchinson  <mhutchinson@novell.com>

	* Makefile.am:
	* AssemblyInfo.cs: Add AssemblyInfo.cs files that are autogenerated from
	the addin manifests.

2008-12-02  Lluis Sanchez Gual  <lluis@novell.com>

	* MonoDevelop.SourceEditor.addin.xml:
	* MonoDevelop.SourceEditor/SourceEditorView.cs: Added command for
	showing the expression evaluator.

	* MonoDevelop.SourceEditor/ExtensibleTextEditor.cs:
	* MonoDevelop.SourceEditor/DebugValueTooltipProvider.cs: Factorized
	expression finder code.

2008-11-29  Mike Krüger  <mkrueger@novell.com>

	* MonoDevelop.SourceEditor/LanguageItemWindow.cs: Refactored
	ambiences/domoutputvisitor.

2008-11-26  Mike Krüger  <mkrueger@novell.com>

	* MonoDevelop.SourceEditor/SourceEditorView.cs:
	* MonoDevelop.SourceEditor/SourceEditorWidget.cs: Moved command handlers
	to witget. Fixing Bug 448915 - Toggle Line Comment(s) not available
	in Alpha 2.

2008-11-25  Lluis Sanchez Gual  <lluis@novell.com>

	* Makefile.am:
	* MonoDevelop.SourceEditor/SourceEditorView.cs:
	* MonoDevelop.SourceEditor/DebugValueTooltipProvider.cs: Track api
	changes.

2008-11-25  Mike Krüger  <mkrueger@novell.com>

	* MonoDevelop.SourceEditor/ClassQuickFinder.cs: Removed return type from
	class quick finder.

2008-11-24  Michael Hutchinson  <mhutchinson@novell.com>

	* MonoDevelop.SourceEditor/SourceEditorView.cs: Track search APIs.

2008-11-18  Michael Hutchinson  <mhutchinson@novell.com>

	* MonoDevelop.SourceEditor/SourceEditorWidget.cs: Use more precise error
	underline positioning when available.

2008-11-17  Michael Hutchinson  <mhutchinson@novell.com>

	* MonoDevelop.SourceEditor/SourceEditorWidget.cs: Use named colours in
	error/warning markers.

	* MonoDevelop.SourceEditor/ExtensibleTextEditor.cs: Escape markup in
	error message tooltips.

2008-11-17  Michael Hutchinson  <mhutchinson@novell.com>

	* MonoDevelop.SourceEditor/SourceEditorWidget.cs:
	* MonoDevelop.SourceEditor/ExtensibleTextEditor.cs: Rename Error to
	ErrorMarker to reduce ambiguity. Track Error API. Use different
	colour for warnings. Tidy up API. Remove unnecessary field from
	ErrorMarker class.

2008-11-14  Michael Hutchinson  <mhutchinson@novell.com>

	* MonoDevelop.SourceEditor/SourceEditorView.cs: Don't add
	TriggerWordLength to the partial_word's length; the latter is all we
	need. Fixes Bug 445388 - Ctrl-space in middle of word sometimes
	overwrites too far.

2008-11-14  Mike Krüger  <mkrueger@novell.com>

	* MonoDevelop.SourceEditor/ExtensibleTextEditor.cs: fixed 'Bug 444922 -
	Buggy tooltips'.

2008-11-12  Mike Krüger  <mkrueger@novell.com>

	* MonoDevelop.SourceEditor/SourceEditorView.cs: fixed code completion
	bug.

2008-11-12  Mike Krüger  <mkrueger@novell.com>

	* MonoDevelop.SourceEditor/SourceEditorOptions.cs:
	* MonoDevelop.SourceEditor/ExtensibleTextEditor.cs:
	* MonoDevelop.SourceEditor.OptionPanels/BehaviorPanel.cs:
	* gtk-gui/MonoDevelop.SourceEditor.OptionPanels.BehaviorPanel.cs:
	* gtk-gui/MonoDevelop.SourceEditor.OptionPanels.GeneralOptionsPanel.cs:
	removed auto templates.

2008-11-12  Mike Krüger  <mkrueger@novell.com>

	* MonoDevelop.SourceEditor/ExtensibleTextEditor.cs: removed space
	template completion.

2008-11-12  Mike Krüger  <mike@icsharpcode.net>

	* MonoDevelop.SourceEditor/SourceEditorView.cs:
	* MonoDevelop.SourceEditor/ExtensibleTextEditor.cs: fixed some slight
	issues with templates and code completion insertion.

2008-11-11  Michael Hutchinson  <mhutchinson@novell.com>

	* MonoDevelop.SourceEditor/SourceEditorView.cs: Fix line/col indexing on
	the CodeCompletionContext. It should be one-indexed for compatibility
	with the rest of MD.

2008-11-11  Mike Krüger  <mike@icsharpcode.net>

	* MonoDevelop.SourceEditor/ExtensibleTextEditor.cs: made brace auto
	insertion more intelligent (doesn't insert closing brace when it
	exists).

2008-11-11  Mike Krüger  <mike@icsharpcode.net>

	* MonoDevelop.SourceEditor/LanguageItemWindow.cs: fixed 'Bug 442768 -
	Should show fully qualified name in tooltip when namespaces clash'.

2008-11-10  Mike Krüger  <mike@icsharpcode.net>

	* gtk-gui/gui.stetic:
	* MonoDevelop.SourceEditor/SourceEditorOptions.cs:
	* MonoDevelop.SourceEditor.OptionPanels/GeneralOptionsPanel.cs:
	* gtk-gui/MonoDevelop.SourceEditor.OptionPanels.GeneralOptionsPanel.cs:
	Added enable auto completion option.

2008-11-07  Levi Bard <taktaktaktaktaktaktaktaktaktak@gmail.com>

	* MonoDevelop.SourceEditor/IdeViMode.cs: Escape status bar text.

2008-11-07  Michael Hutchinson  <mhutchinson@novell.com>

	* MonoDevelop.SourceEditor/ExtensibleTextEditor.cs: Add submenu on
	context menu for selecting input method. Seems be be the standard
	thing to do in GTK.

2008-11-06  Mike Krüger  <mike@icsharpcode.net>

	* MonoDevelop.SourceEditor/ExtensibleTextEditor.cs: Worked on code
	templates.

2008-11-06  Mike Krüger  <mike@icsharpcode.net>

	* MonoDevelop.SourceEditor/EditActions.cs:
	* MonoDevelop.SourceEditor/ExtensibleTextEditor.cs: fixes some bugs with
	code templates and auto insert brackets.

2008-11-06  Mike Krüger  <mike@icsharpcode.net>

	* MonoDevelop.SourceEditor/LanguageItemWindow.cs:
	* MonoDevelop.SourceEditor/LanguageItemTooltipProvider.cs:
	* MonoDevelop.SourceEditor/CompileErrorTooltipProvider.cs: fixed 'Bug
	442099 - Empty code info tooltips should not be shown'.

2008-11-05  Lluis Sanchez Gual  <lluis@novell.com>

	* MonoDevelop.SourceEditor.addin.xml: Bump MD version.

2008-11-05  Lluis Sanchez Gual  <lluis@novell.com>

	* MonoDevelop.SourceEditor.addin.xml: Removed options which are not
	really contextual.

2008-11-05  Michael Hutchinson  <mhutchinson@novell.com>

	* MonoDevelop.SourceEditor/SourceEditorWidget.cs: Add border around text
	editor to give it definition when UI and colours schemes are both
	light or dark.

2008-11-05  Mike Krüger  <mike@icsharpcode.net>

	* MonoDevelop.SourceEditor/SourceEditorView.cs:
	* MonoDevelop.SourceEditor/ClassQuickFinder.cs:
	* MonoDevelop.SourceEditor/ExtensibleTextEditor.cs: Fixed some
	warnings/cosmetic changes.

2008-11-04  Michael Hutchinson  <mhutchinson@novell.com>

	* MonoDevelop.SourceEditor/SourceEditorView.cs: Implement
	Indent/Unindent/ToggleComment commands directly on the editor instead
	of implementing removed ICodeStyleOperations interface. Rename some
	methods. Disable comment toggling command if language binding has
	null single line comment value, so it no longer breaks on
	XML/HTML/ASP.NET etc. Workaround for enhancement bugs "433644 -
	'toggle line comment(s)' within script tags in aspx file fails" and
	"440592 - 'toggle line comment(s)' in xml file should add comment
	tags ('<!--', '-->')".

2008-10-29  Mike Krüger  <mkrueger@novell.com>

	* MonoDevelop.SourceEditor/SearchAndReplaceWidget.cs: fixed 'Bug 439552
	- Search in document doesn't work properly'.

	* MonoDevelop.SourceEditor/SourceEditorWidget.cs: Handled the
	resetTimerId differently.

2008-10-28  Mike Krüger  <mkrueger@novell.com>

	* MonoDevelop.SourceEditor/SourceEditorView.cs: Made the case a.Count ==
	0 a bit more  efficient in the OnTextReplacing event.

2008-10-28  Lluis Sanchez Gual  <lluis@novell.com>

	* MonoDevelop.SourceEditor/SourceEditorView.cs: Make sure find/replace
	changes to the editor are done in the gui thread. Should fix bug
	#434159.

2008-10-27  Mike Krüger  <mkrueger@novell.com>

	* MonoDevelop.SourceEditor/SourceEditorWidget.cs: added lock for
	possible threading issue.

2008-10-16  Michael Hutchinson  <mhutchinson@novell.com>

	* MonoDevelop.SourceEditor/ExtensibleTextEditor.cs: Remove unneeded
	field and parameter. Rename SetCurrentMode to UpdateEditMode.

	* MonoDevelop.SourceEditor/SourceEditorOptions.cs: Fire an OnChanged
	event when the UseViModes setting changes, so that the setting is
	applied by open editors.

2008-10-15  Levi Bard <taktaktaktaktaktaktaktaktaktak@gmail.com>

	* MonoDevelop.SourceEditor/IdeViMode.cs: Refactor.

2008-10-14  Michael Hutchinson  <mhutchinson@novell.com>

	* MonoDevelop.SourceEditor/IdeViMode.cs: Add :make command.

2008-10-12  Michael Hutchinson  <mhutchinson@novell.com>

	* MonoDevelop.SourceEditor/IdeViMode.cs: Track API.

2008-10-11  Michael Hutchinson  <mhutchinson@novell.com>

	* MonoDevelop.SourceEditor.mdp: Updated.

	* MonoDevelop.SourceEditor/SourceEditorOptions.cs:
	* MonoDevelop.SourceEditor/ExtensibleTextEditor.cs: Add an option for
	enabling vi modes.

	* gtk-gui/gui.stetic:
	* MonoDevelop.SourceEditor.OptionPanels/BehaviorPanel.cs:
	* gtk-gui/MonoDevelop.SourceEditor.OptionPanels.BehaviorPanel.cs: Add UI
	for enabling vi modes.

2008-10-10  Michael Hutchinson  <mhutchinson@novell.com>

	* MonoDevelop.SourceEditor/ExtensibleTextEditor.cs: Allow enabling the
	vi mode without recompilation.

	* Makefile.am:
	* MonoDevelop.SourceEditor.mdp: Updated.

	* MonoDevelop.SourceEditor/IdeViMode.cs: Add support for simple vi
	commands.

2008-10-10  Michael Hutchinson  <mhutchinson@novell.com>

	* MonoDevelop.SourceEditor/ExtensibleTextEditor.cs: Restore
	functionality to pop up context menu at caret if activated by key
	press.

2008-10-10  Mike Krüger  <mkrueger@novell.com>

	* MonoDevelop.SourceEditor/SourceEditorView.cs: fixed 'Bug 434165 - Page
	UP/Down Key on top/bottom of a code folded make the region Unfolded'.

2008-10-09  Mike Krüger  <mkrueger@novell.com>

	* MonoDevelop.SourceEditor/SourceEditorView.cs: fixed 'Bug 433271 -
	Problems with code completion while creating #regions'.

2008-10-09  Mike Krüger  <mkrueger@novell.com>

	* MonoDevelop.SourceEditor/SourceEditorWidget.cs: fixed 'Bug 433401 -
	Static methods don't show in the Methods dropdown'.

2008-10-08  Michael Hutchinson  <mhutchinson@novell.com>

	* Makefile.am:
	* gtk-gui/gui.stetic:
	* MonoDevelop.SourceEditor.mdp: Updated.

	* MonoDevelop.SourceEditor/ExtendibleTextEditor.cs:
	* MonoDevelop.SourceEditor/ExtensibleTextEditor.cs: Change file name to
	match class name.

2008-10-08  Andreia Gaita  <avidigal@novell.com>

	* MonoDevelop.SourceEditor/SourceEditorWidget.cs: Don't run the
	autocorrect/underline error timer if the UnderlineErrors options is
	false (fixes #433288)

2008-10-07  Michael Hutchinson <mhutchinson@novell.com> 

	* MonoDevelop.SourceEditor/SourceEditorView.cs,
	  MonoDevelop.SourceEditor/ExtendibleTextEditor.cs,
	  MonoDevelop.SourceEditor/EditActions.cs: Track API.

2008-10-07  Mike Krüger <mkrueger@novell.com> 

	* MonoDevelop.SourceEditor/ExtendibleTextEditor.cs: fixed 'Bug 432856 -
	  Creation and editing broken for unsaved files'.

2008-10-06  Michael Hutchinson <mhutchinson@novell.com> 

	* MonoDevelop.SourceEditor.mdp: Updated.
	* MonoDevelop.SourceEditor/ExtendibleTextEditor.cs: Add a way to enable
	  vi mode.
	* MonoDevelop.SourceEditor/SourceEditorWidget.cs: Call the text editor
	  widget even if the escape key is pressed.

2008-10-06  Mike Krüger <mkrueger@novell.com> 

	* MonoDevelop.SourceEditor/SourceEditorOptions.cs: Fixed bug with on
	  the fly edit options changing.

2008-09-30  Mike Krüger <mkrueger@novell.com> 

	* MonoDevelop.SourceEditor.OptionPanels/BehaviorPanel.cs: Exposed the
	  control left/right option to the user.

2008-09-30  Mike Krüger <mkrueger@novell.com> 

	* MonoDevelop.SourceEditor/SourceEditorOptions.cs: Exposet
	  ControlLeftRightMode option in the options class == made a real
	  monodevelop property (default value taken from platform service).

2008-09-29  Mike Krüger <mkrueger@novell.com> 

	* MonoDevelop.SourceEditor/SourceEditorWidget.cs: fixed 'Bug 430509 -
	  Comment folding is too aggresive'.

2008-09-26  Michael Hutchinson <mhutchinson@novell.com> 

	* MonoDevelop.SourceEditor/SourceEditorWidget.cs: Track API. Move
	  folding logic out of the editor. Reduce file width to 132 cols,
	  assuming 8-wide tabs.

2008-09-26  Lluis Sanchez Gual <lluis@novell.com> 

	* gtk-gui/objects.xml: Updated.
	* MonoDevelop.SourceEditor/SourceEditorWidget.cs: Fix threading problem
	  in ParseInformationUpdaterWorkerThread. This thread was getting the
	  TextEditor property which runs gtk code, and this is only allowed
	  in the GUI thread.

2008-09-25  Michael Hutchinson <mhutchinson@novell.com> 

	* MonoDevelop.SourceEditor/ClassQuickFinder.cs,
	  MonoDevelop.SourceEditor/SourceEditorWidget.cs: Track API.

2008-09-23  Mike Krüger <mkrueger@novell.com> 

	* MonoDevelop.SourceEditor/SourceEditorWidget.cs: improved comment
	  folding update.

2008-09-22  Mike Krüger <mkrueger@novell.com> 

	* MonoDevelop.SourceEditor/ExtendibleTextEditor.cs: fixed 'Bug 427511 -
	  Code Completion not working for files not belonging to a project'.

2008-09-19  Mike Krüger <mkrueger@novell.com> 

	* MonoDevelop.SourceEditor/LanguageItemWindow.cs: fixed 'Bug 397930 -
	  Navigation to generic method not working correctly'.

2008-09-18  Lluis Sanchez Gual <lluis@novell.com> 

	* gtk-gui/objects.xml,
	  MonoDevelop.SourceEditor/ExtendibleTextEditor.cs: Flush.

2008-09-16  Mike Krüger <mkrueger@novell.com> 

	* MonoDevelop.SourceEditor/SourceEditorWidget.cs: Fixed update issue in
	  quick class finder.

2008-09-15  Mike Krüger <mkrueger@novell.com> 

	* MonoDevelop.SourceEditor/SourceEditorWidget.cs,
	  MonoDevelop.SourceEditor/SourceEditorView.cs: Fixed bug in source
	  editor caused by an change in the parser service update behavior.

2008-09-12  Lluis Sanchez Gual <lluis@novell.com> 

	* gtk-gui/MonoDevelop.SourceEditor.OptionPanels.HighlightingPanel.cs,
	  gtk-gui/generated.cs,
	  gtk-gui/MonoDevelop.SourceEditor.OptionPanels.GeneralOptionsPanel.cs,
	  gtk-gui/MonoDevelop.SourceEditor.SearchAndReplaceWidget.cs,
	  gtk-gui/MonoDevelop.SourceEditor.OptionPanels.BehaviorPanel.cs,
	  gtk-gui/MonoDevelop.SourceEditor.OptionPanels.MarkerPanel.cs,
	  gtk-gui/MonoDevelop.SourceEditor.GotoLineNumberWidget.cs: Updated
	  generated code.

2008-09-12  Lluis Sanchez Gual <lluis@novell.com> 

	* MonoDevelop.SourceEditor/EditActions.cs,
	  MonoDevelop.SourceEditor/ExtendibleTextEditor.cs,
	  MonoDevelop.SourceEditor/HighlightPropertiesSemanticRule.cs,
	  MonoDevelop.SourceEditor/SourceEditorView.cs: Track api changes.

2008-09-11  Mike Krüger <mkrueger@novell.com> 

	* MonoDevelop.SourceEditor/SourceEditorWidget.cs: Worked on fold
	  information update.

2008-09-10  Mike Krüger <mkrueger@novell.com> 

	* MonoDevelop.SourceEditor/SourceEditorWidget.cs: Fixed crash with
	  search/replace widgets.

2008-09-10  Mike Krüger <mkrueger@novell.com> 

	* MonoDevelop.SourceEditor/SourceEditorWidget.cs: recognizing
	  using/namespace import differences

2008-09-10  Mike Krüger <mkrueger@novell.com> 

	* MonoDevelop.SourceEditor/SourceEditorWidget.cs,
	  MonoDevelop.SourceEditor/ClassQuickFinder.cs: Changed compilation
	  unit/document meta information interface.

2008-09-09  Michael Hutchinson <mhutchinson@novell.com> 

	* MonoDevelop.SourceEditor/SourceEditorWidget.cs: Fix packing on reload
	  bar.

2008-09-08  Michael Hutchinson <mhutchinson@novell.com> 

	* MonoDevelop.SourceEditor/ClassQuickFinder.cs: Restore region combo
	  functionality.

2008-09-08  Michael Hutchinson <mhutchinson@novell.com> 

	* MonoDevelop.SourceEditor/SourceEditorWidget.cs,
	  MonoDevelop.SourceEditor/LanguageItemTooltipProvider.cs,
	  MonoDevelop.SourceEditor/CompileErrorTooltipProvider.cs,
	  MonoDevelop.SourceEditor/ExtendibleTextEditor.cs,
	  MonoDevelop.SourceEditor/SourceEditorView.cs,
	  MonoDevelop.SourceEditor/EditActions.cs,
	  MonoDevelop.SourceEditor/DebugValueTooltipProvider.cs: Fix spelling
	  (extendible->extensible) while we can.

2008-09-08  Michael Hutchinson <mhutchinson@novell.com> 

	* gtk-gui/gui.stetic: Updated.
	* MonoDevelop.SourceEditor/SourceEditorWidget.cs,
	  MonoDevelop.SourceEditor/SearchAndReplaceWidget.cs: Tidy up replace
	  mode switching logic. Fixes buglets where shortcuts couldn't be
	  used to switch between modes, and the first click on the
	  search/replace toggle was ignored.

2008-09-08  Mike Krüger <mkrueger@novell.com> 

	* MonoDevelop.SourceEditor/ExtendibleTextEditor.cs: Optimized language
	  item tooltip.

2008-09-05  Michael Hutchinson <mhutchinson@novell.com> 

	* gtk-gui/MonoDevelop.SourceEditor.SearchAndReplaceWidget.cs,
	  gtk-gui/MonoDevelop.SourceEditor.GotoLineNumberWidget.cs,
	  MonoDevelop.SourceEditor/SearchAndReplaceWidget.cs,
	  MonoDevelop.SourceEditor/ClassQuickFinder.cs,
	  MonoDevelop.SourceEditor/GotoLineNumberWidget.cs,
	  MonoDevelop.SourceEditor/SourceEditorView.cs: Make non-reusable
	  widgets internal.
	* gtk-gui/objects.xml, Makefile.am, MonoDevelop.SourceEditor.mdp:
	  Updated.
	* gtk-gui/MonoDevelop.SourceEditor.SourceEditorWidget.cs,
	  gtk-gui/gui.stetic: Replace stetic widget by manual code.
	* MonoDevelop.SourceEditor/SourceEditorWidget.cs: Slim down unnecessary
	  spacing around the edge of the text editor. Tidy up padding for
	  child widgets.

2008-09-05  Michael Hutchinson <mhutchinson@novell.com> 

	* MonoDevelop.SourceEditor.OptionPanels/GeneralOptionsPanel.cs,
	  gtk-gui/MonoDevelop.SourceEditor.OptionPanels.GeneralOptionsPanel.cs:
	  Fix build.
	* gtk-gui/MonoDevelop.SourceEditor.SourceEditorWidget.cs,
	  gtk-gui/gui.stetic, MonoDevelop.SourceEditor/SourceEditorWidget.cs:
	  Reduce wasted screen space.

2008-09-04  Mike Krüger <mkrueger@novell.com> 

	* MonoDevelop.SourceEditor/SourceEditorWidget.cs: Some folding location
	  fixes.

2008-09-03  Mike Krüger <mkrueger@novell.com> 

	* MonoDevelop.SourceEditor/SourceEditorWidget.cs: fixed "[Bug 422095]
	  New: NRE in the console when opening file ( seems related to
	  folding regions)".

2008-08-20  Mike Krüger <mkrueger@novell.com> 

	* MonoDevelop.SourceEditor/SourceEditorWidget.cs,
	  MonoDevelop.SourceEditor/SourceEditorView.cs: made some changes
	  caused by text editor changes.

2008-08-19  Lluis Sanchez Gual <lluis@novell.com> 

	* MonoDevelop.SourceEditor/ExtendibleTextEditor.cs,
	  MonoDevelop.SourceEditor/SourceEditorView.cs,
	  MonoDevelop.SourceEditor/SourceEditorWidget.cs: Fix some memory
	  leaks.

2008-08-18  Lluis Sanchez Gual <lluis@novell.com> 

	* MonoDevelop.SourceEditor/SourceEditorWidget.cs: Fix for backward
	  search.

2008-08-18  Lluis Sanchez Gual <lluis@novell.com> 

	* MonoDevelop.SourceEditor.addin.xml,
	  MonoDevelop.SourceEditor/SourceEditorView.cs,
	  MonoDevelop.SourceEditor/DebugValueTooltipProvider.cs: Added
	  context menu for the editor margin.

2008-08-15  Mike Krüger <mkrueger@novell.com> 

	* MonoDevelop.SourceEditor.OptionPanels/GeneralOptionsPanel.cs: fixed
	  bug in general options panel.
	* gtk-gui/objects.xml: Fixed options button.

2008-08-13  Mike Krüger <mkrueger@novell.com> 

	* gtk-gui/MonoDevelop.SourceEditor.OptionPanels.BehaviorPanel.cs,
	  MonoDevelop.SourceEditor.OptionPanels/BehaviorPanel.cs,
	  MonoDevelop.SourceEditor/SourceEditorOptions.cs: fixed "Bug 416847
	  - Cannot use Tab Button".

2008-08-12  Mike Krüger <mkrueger@novell.com> 

	* MonoDevelop.SourceEditor/SourceEditorWidget.cs: fixed bug.

2008-08-12  Mike Krüger <mkrueger@novell.com> 

	* MonoDevelop.SourceEditor.Extension,
	  MonoDevelop.SourceEditor.Extension/TemplateCodon.cs,
	  MonoDevelop.SourceEditor.Extension/TemplateExtensionNodeLoader.cs,
	  MonoDevelop.SourceEditor.addin.xml,
	  MonoDevelop.SourceEditor/SourceEditorDisplayBinding.cs: fixed "Bug
	  405926 - Addins cannot add syntax schemes or colour schemes to the
	  text editor".

2008-08-11  Michael Hutchinson <mhutchinson@novell.com> 

	* gtk-gui/gui.stetic,
	  gtk-gui/MonoDevelop.SourceEditor.OptionPanels.BehaviorPanel.cs,
	  gtk-gui/MonoDevelop.SourceEditor.OptionPanels.GeneralOptionsPanel.cs,
	  gtk-gui/MonoDevelop.SourceEditor.OptionPanels.HighlightingPanel.cs,
	  gtk-gui/MonoDevelop.SourceEditor.OptionPanels.MarkerPanel.cs,
	  gtk-gui/objects.xml: Tidy up the text editor options panels.
	* MonoDevelop.SourceEditor.OptionPanels/GeneralOptionsPanel.cs,
	  MonoDevelop.SourceEditor.OptionPanels/HighlightingPanel.cs: Removed
	  unnecessary toolbox item attributes.
	* MonoDevelop.SourceEditor.OptionPanels/MarkerPanel.cs,
	  MonoDevelop.SourceEditor/SourceEditorOptions.cs: Fix spelling,
	  sheme -> scheme.

2008-08-11  Mike Krüger <mkrueger@novell.com> 

	* gtk-gui/MonoDevelop.SourceEditor.OptionPanels.BehaviorPanel.cs,
	  MonoDevelop.SourceEditor.OptionPanels/BehaviorPanel.cs,
	  MonoDevelop.SourceEditor/SourceEditorOptions.cs: fixed Bug 416088 -
	  Remove Whitespace From Newlines

2008-08-11  Mike Krüger <mkrueger@novell.com> 

	* MonoDevelop.SourceEditor/SourceEditorWidget.cs: Fixed "Bug 415737 -
	  Crash with split window".

2008-08-07  Mike Krüger <mkrueger@novell.com> 

	* MonoDevelop.SourceEditor/LanguageItemWindow.cs: Worked on dom.

2008-08-05  Lluis Sanchez Gual <lluis@novell.com> 

	* gtk-gui/objects.xml, gtk-gui/gui.stetic,
	  MonoDevelop.SourceEditor.mdp: Updated.
	* MonoDevelop.SourceEditor/SourceEditorView.cs: Request file edit
	  permission when the user tries to modify the document.
	* MonoDevelop.SourceEditor/DebugValueTooltipProvider.cs: Fix possible
	  index out of range exception.

2008-08-04  Aaron Bockover  <abock@gnome.org>

	This commit refactors the search/replace widget to unify the code into
	a single common widget/class; it additionally adds extensive keybinding
	support for navigating results and improves the GTK UI/layout of the widget

	* MonoDevelop.SourceEditor/SourceEditorWidget.cs: Fixes in place to use
	the new merged search/replace widget

	* MonoDevelop.SourceEditor/SearchAndReplaceWidget.cs: Merged
	Search and Replace functionality into a single widget; implemented 
	extensive and intuitive keybinding support for navigating search results

	* gtk-gui/MonoDevelop.SourceEditor.SearchAndReplaceWidget.cs: 
	* gtk-gui/gui.stetic: Redesigned search/replace widget to be easier to
	maintain, use proper GTK layout techniques, and icons instead of arrows
	for better semantic and consistent meaning

	* gtk-gui/MonoDevelop.SourceEditor.SearchWidget.cs:
	* MonoDevelop.SourceEditor/SearchWidget.cs: Removed, merged above

2008-08-04  Mike Krüger <mkrueger@novell.com> 

	* gtk-gui/MonoDevelop.SourceEditor.OptionPanels.GeneralOptionsPanel.cs,
	  MonoDevelop.SourceEditor/SourceEditorWidget.cs,
	  MonoDevelop.SourceEditor/LanguageItemTooltipProvider.cs,
	  MonoDevelop.SourceEditor/CompileErrorTooltipProvider.cs,
	  MonoDevelop.SourceEditor/LanguageItemWindow.cs,
	  MonoDevelop.SourceEditor/ExtendibleTextEditor.cs,
	  MonoDevelop.SourceEditor/EditActions.cs: Worked on language window
	  tooltips

2008-08-01  Michael Hutchinson <mhutchinson@novell.com> 

	* gtk-gui/MonoDevelop.SourceEditor.SourceEditorWidget.cs,
	  gtk-gui/gui.stetic, Makefile.am, MonoDevelop.SourceEditor.mdp,
	  MonoDevelop.SourceEditor/SourceEditorWidget.cs,
	  MonoDevelop.SourceEditor/ClassQuickFinder.cs,
	  MonoDevelop.SourceEditor/ExtendibleTextEditor.cs,
	  MonoDevelop.SourceEditor/SourceEditorView.cs: Refactored class
	  browser into a separate widget. Improved efficiency -- it's no
	  longer just hidden, but is now not created unless needed. Also
	  fixed a bug where the class browser would be shown for certain
	  files even when disabled.

2008-07-30  Mike Krüger <mkrueger@novell.com> 

	* MonoDevelop.SourceEditor/ExtendibleTextEditor.cs: changed getparser
	  call.

2008-07-30  Mike Krüger <mkrueger@novell.com> 

	* MonoDevelop.SourceEditor/ExtendibleTextEditor.cs: fixed "Bug 408899 -
	  Code templates expanded in comments".

2008-07-29  Michael Hutchinson <mhutchinson@novell.com> 

	* MonoDevelop.SourceEditor/SourceEditorWidget.cs: Restore error
	  underlining functionality.

2008-07-29  Michael Hutchinson <mhutchinson@novell.com> 

	* MonoDevelop.SourceEditor/SourceEditorWidget.cs: Use folding regions
	  from the CompilationUnit. Restores folding for ASP.NET documents

2008-07-29  Mike Krüger <mkrueger@novell.com> 

	* MonoDevelop.SourceEditor/SourceEditorOptions.cs,
	  MonoDevelop.SourceEditor/HighlightPropertiesSemanticRule.cs,
	  MonoDevelop.SourceEditor/SourceEditorView.cs,
	  MonoDevelop.SourceEditor/DebugValueTooltipProvider.cs: Translated
	  old code to new dom.

2008-07-28  Lluis Sanchez Gual <lluis@novell.com> 

	* MonoDevelop.SourceEditor/SourceEditorView.cs: Don't escape file names
	  for VFS here. It is done in the platform service.

2008-07-27  Mike Krüger <mkrueger@novell.com> 

	* gtk-gui/MonoDevelop.SourceEditor.OptionPanels.GeneralOptionsPanel.cs,
	  MonoDevelop.SourceEditor.OptionPanels/GeneralOptionsPanel.cs,
	  MonoDevelop.SourceEditor/SourceEditorWidget.cs,
	  MonoDevelop.SourceEditor/SourceEditorOptions.cs,
	  MonoDevelop.SourceEditor/CompileErrorTooltipProvider.cs,
	  MonoDevelop.SourceEditor/SourceEditorDisplayBinding.cs,
	  MonoDevelop.SourceEditor/LanguageItemTooltipProvider.cs,
	  MonoDevelop.SourceEditor/LanguageItemWindow.cs,
	  MonoDevelop.SourceEditor/ExtendibleTextEditor.cs,
	  MonoDevelop.SourceEditor/SourceEditorView.cs: Worked on code
	  completion/new dom.

2008-07-28  Lluis Sanchez Gual <lluis@novell.com> 

	* MonoDevelop.SourceEditor/SourceEditorView.cs: Don't escape file names
	  for VFS here. It is done in the platform service.

2008-07-16  Lluis Sanchez Gual <lluis@novell.com> 

	* MonoDevelop.SourceEditor/DebugValueWindow.cs: Make sure no rows are
	  selected the first time the value tree is shown.
	* MonoDevelop.SourceEditor/SourceEditorView.cs: Track api changes.

2008-07-09  Lluis Sanchez Gual <lluis@novell.com> 

	* MonoDevelop.SourceEditor/DebugValueWindow.cs,
	  MonoDevelop.SourceEditor/DebugValueTooltipProvider.cs: Track api
	  changes.

2008-07-08  Lluis Sanchez Gual <lluis@novell.com> 

	* MonoDevelop.SourceEditor/DebugValueWindow.cs: Show and hide
	  scrollbars when needed. Set the window to modal mode when the user
	  starts editing a value. In this way keyboard events will be
	  directed to this popup window instead of the editor.
	* MonoDevelop.SourceEditor/CompileErrorTooltipProvider.cs,
	  MonoDevelop.SourceEditor/LanguageItemTooltipProvider.cs: Set
	  tooltip alignment.
	* MonoDevelop.SourceEditor/DebugValueTooltipProvider.cs: Implemented
	  basic expression scanner. Use the selection as debug expression if
	  there is something selected.

2008-07-07  Lluis Sanchez Gual <lluis@novell.com> 

	* Makefile.am, MonoDevelop.SourceEditor.addin.xml,
	  MonoDevelop.SourceEditor.mdp,
	  MonoDevelop.SourceEditor/DebugValueWindow.cs,
	  MonoDevelop.SourceEditor/CompileErrorTooltipProvider.cs,
	  MonoDevelop.SourceEditor/LanguageItemTooltipProvider.cs,
	  MonoDevelop.SourceEditor/DebugValueTooltipProvider.cs: Initial
	  implementation of debug tooltips. It still has some window sizing
	  and editing issues.

2008-07-06  Mike Krüger <mkrueger@novell.com> 

	* gtk-gui/MonoDevelop.SourceEditor.OptionPanels.HighlightingPanel.cs,
	  MonoDevelop.SourceEditor.OptionPanels/HighlightingPanel.cs,
	  MonoDevelop.SourceEditor/SourceEditorDisplayBinding.cs: Added
	  support for custom styles and modes.

2008-07-04  Mike Krüger <mkrueger@novell.com> 

	* MonoDevelop.SourceEditor/SourceEditorWidget.cs: fixed 'Bug 402202 -
	  The line number at the bottom of MD is wrong when code is folded'.

2008-07-04  Mike Krüger <mkrueger@novell.com> 

	* MonoDevelop.SourceEditor/SourceEditorWidget.cs,
	  MonoDevelop.SourceEditor/SourceEditorView.cs: fixed Bug 405930 -
	  FoldingRegions in compilation units are all folded by default

2008-07-03  Lluis Sanchez Gual <lluis@novell.com> 

	* gtk-gui/gui.stetic, Makefile.am, MonoDevelop.SourceEditor.addin.xml,
	  MonoDevelop.SourceEditor.mdp,
	  MonoDevelop.SourceEditor/DebugValueWindow.cs,
	  MonoDevelop.SourceEditor/SourceEditorWidget.cs,
	  MonoDevelop.SourceEditor/CompileErrorTooltipProvider.cs,
	  MonoDevelop.SourceEditor/LanguageItemTooltipProvider.cs,
	  MonoDevelop.SourceEditor/ExtendibleTextEditor.cs: Moved tooltip
	  support to Mono.TextEditor. Implemented tooltip providers for
	  language item documentation and compilation errors.

2008-07-02  Lluis Sanchez Gual <lluis@novell.com> 

	* MonoDevelop.SourceEditor/SourceEditorView.cs: Track api changes.

2008-07-02  Lluis Sanchez Gual <lluis@novell.com> 

	* MonoDevelop.SourceEditor.addin.xml: Add add-in dependency.

2008-07-01  Lluis Sanchez Gual <lluis@novell.com> 

	* gtk-gui/MonoDevelop.SourceEditor.OptionPanels.GeneralOptionsPanel.cs,
	  Makefile.am, MonoDevelop.SourceEditor.mdp,
	  MonoDevelop.SourceEditor/SourceEditorView.cs: Use new text markers
	  defined in MD.Debugger. Properly fire LineCountChanged event.

2008-06-26  Michael Hutchinson <mhutchinson@novell.com> 

	* MonoDevelop.SourceEditor/SourceEditorWidget.cs: Don't add folding
	  regions for one-line classes, properties and methods.

2008-06-23  Mike Krüger <mkrueger@novell.com> 

	* MonoDevelop.SourceEditor/SourceEditorWidget.cs: fixed 'Bug 402368 -
	  SourceEditorWidget+Error.RemoveFromLine throws uncaught exception'

2008-06-23  Mike Krüger <mkrueger@novell.com> 

	* gtk-gui/MonoDevelop.SourceEditor.OptionPanels.GeneralOptionsPanel.cs,
	  gtk-gui/MonoDevelop.SourceEditor.OptionPanels.BehaviorPanel.cs,
	  MonoDevelop.SourceEditor.OptionPanels/BehaviorPanel.cs,
	  MonoDevelop.SourceEditor/SourceEditorOptions.cs: Added tab to
	  reindent option.

2008-06-20  Lluis Sanchez Gual <lluis@novell.com> 

	* MonoDevelop.SourceEditor/SourceEditorOptions.cs: Moved logic for
	  getting the system font from Font to FontName. In this way it is
	  possible to make copies of options objects and get the name copied.

2008-06-19  Lluis Sanchez Gual <lluis@novell.com> 

	* MonoDevelop.SourceEditor/SourceEditorWidget.cs,
	  MonoDevelop.SourceEditor/SourceEditorOptions.cs: Track api changes.
	* MonoDevelop.SourceEditor/ExtendibleTextEditor.cs: Moved initial
	  options loading to TextEditor.
	* MonoDevelop.SourceEditor/SourceEditorView.cs: Remove debug code.

2008-06-11  Mike Krüger <mkrueger@novell.com> 

	* MonoDevelop.SourceEditor/SourceEditorOptions.cs: fixed font name
	  resolving.

2008-06-11  Mike Krüger <mkrueger@novell.com> 

	* MonoDevelop.SourceEditor/SourceEditorWidget.cs: fixed 'Bug 393408 -
	  Exception in ParseInformationUpdaterWorkerThread'.

2008-06-11  Mike Krüger <mkrueger@novell.com> 

	* MonoDevelop.SourceEditor/SourceEditorWidget.cs,
	  MonoDevelop.SourceEditor/SearchAndReplaceWidget.cs,
	  MonoDevelop.SourceEditor/SearchWidget.cs: fixed 'Bug 382403 - Find
	  moves current position in all files'.

2008-06-10  Lluis Sanchez Gual <lluis@novell.com> 

	* MonoDevelop.SourceEditor/SearchAndReplaceWidget.cs: Another
	  workaround for gtk# bug #398929.

2008-06-10  Lluis Sanchez Gual <lluis@novell.com> 

	* MonoDevelop.SourceEditor/SearchWidget.cs: Workaround for gtk# bug
	  #398929.

2008-06-04  Lluis Sanchez Gual <lluis@novell.com> 

	* gtk-gui/gui.stetic, MonoDevelop.SourceEditor.addin.xml: Bump MD
	  version.

2008-06-03  Lluis Sanchez Gual <lluis@novell.com> 

	* MonoDevelop.SourceEditor/SourceEditorWidget.cs,
	  MonoDevelop.SourceEditor/SearchAndReplaceWidget.cs,
	  MonoDevelop.SourceEditor/SearchWidget.cs,
	  gtk-gui/MonoDevelop.SourceEditor.OptionPanels.GeneralOptionsPanel.cs:
	  Use the OnDestroyed event instead of Dispose, since with the latest
	  changes in gtk#, Dispose is not called anymore when a widget is
	  destroyed.

2008-05-29  Lluis Sanchez Gual <lluis@novell.com> 

	* MonoDevelop.SourceEditor/SourceEditorView.cs: Fix search issue with
	  the ITextIterator implementation. The iterator should wrap around
	  the end of the document if the initial position is not 0.

2008-05-27  Mike Krüger <mkrueger@novell.com> 

	* MonoDevelop.SourceEditor/SourceEditorWidget.cs: Fixed dispose source
	  editor widget bug.

2008-05-27  Mike Krüger <mkrueger@novell.com> 

	* MonoDevelop.SourceEditor/SourceEditorWidget.cs: Added new dom & new
	  class browser.

2008-05-23  Lluis Sanchez Gual <lluis@novell.com> 

	* MonoDevelop.SourceEditor/SourceEditorWidget.cs: Dispose() is called
	  after the widget is destroyed. There is no need to explicitely
	  destroy child widgets since destroying the parent widgets destroys
	  all children.
	* MonoDevelop.SourceEditor/SourceEditorView.cs: Don't explicitelly call
	  widget.Dispose, since Destroy already calls it.

2008-05-21  Lluis Sanchez Gual <lluis@novell.com> 

	* MonoDevelop.SourceEditor.mdp,
	  MonoDevelop.SourceEditor/SourceEditorWidget.cs,
	  MonoDevelop.SourceEditor/HighlightPropertiesSemanticRule.cs,
	  MonoDevelop.SourceEditor/SourceEditorView.cs: New project model
	  changes.

2008-05-20  Michael Hutchinson <mhutchinson@novell.com> 

	* MonoDevelop.SourceEditor/SourceEditorView.cs: Name the editor's
	  ViewContent.

2008-05-20  Mike Krüger <mkrueger@novell.com> 

	* MonoDevelop.SourceEditor/SourceEditorWidget.cs: fixed 'Bug 384665 -
	  Gtk-critical showed in console'.

2008-05-20  Mike Krüger <mkrueger@novell.com> 

	* MonoDevelop.SourceEditor/SourceEditorWidget.cs: fixed 'Bug 385457 -
	  Folding in the middle of a method'.

2008-05-16  Michael Hutchinson <mhutchinson@novell.com> 

	* MonoDevelop.SourceEditor/SourceEditorView.cs: Change ITextToolboxNode
	  API so that nodes have more control over when they're shown.

2008-05-15  Michael Hutchinson <mhutchinson@novell.com> 

	* MonoDevelop.SourceEditor/SourceEditorView.cs: Track API.

2008-05-15  Lluis Sanchez Gual <lluis@novell.com> 

	* Makefile.am, MonoDevelop.SourceEditor.mdp,
	  MonoDevelop.SourceEditor/SourceEditorView.cs: Show the current
	  execution location when debugging. Show breakpoints.
	* MonoDevelop.SourceEditor/SourceEditorWidget.cs: Use the new
	  UnderlineMarker.

2008-05-08  Michael Hutchinson <mhutchinson@novell.com> 

	* MonoDevelop.SourceEditor/SourceEditorDisplayBinding.cs: Use platform
	  service to determine whether a mimetype is text.

2008-05-08  Mike Krüger <mkrueger@novell.com> 

	* MonoDevelop.SourceEditor/SourceEditorWidget.cs: Fixed 'Bug 387448 -
	  New text editor always show same value for "col" and "ch"'

2008-05-07  Michael Hutchinson <mhutchinson@novell.com> 

	* MonoDevelop.SourceEditor/SourceEditorView.cs: Enable support for
	  ITextToolboxNodes.

2008-05-06  Michael Hutchinson <mhutchinson@novell.com> 

	* MonoDevelop.SourceEditor/ExtendibleTextEditor.cs: Trap and report
	  errors from the text editor extension chain.

2008-05-06  Mike Krüger <mkrueger@novell.com> 

	* gtk-gui/MonoDevelop.SourceEditor.SearchAndReplaceWidget.cs,
	  MonoDevelop.SourceEditor/SearchAndReplaceWidget.cs,
	  MonoDevelop.SourceEditor/SearchWidget.cs: implemented Bug 383067 -
	  Find/Replace Bar in managed editor should support regular
	  expression find/replace

2008-05-06  Mike Krüger <mkrueger@novell.com> 

	* MonoDevelop.SourceEditor/SourceEditorWidget.cs,
	  MonoDevelop.SourceEditor/SearchWidget.cs: Worked on regex search.

2008-05-02  Mike Krüger <mkrueger@novell.com> 

	* MonoDevelop.SourceEditor/EditActions.cs: fixed Bug 383946 – Text
	  editor deletes "matching" braces

2008-04-30  Mike Krüger <mkrueger@novell.com> 

	* MonoDevelop.SourceEditor/SourceEditorWidget.cs,
	  MonoDevelop.SourceEditor/ExtendibleTextEditor.cs: Fixed null
	  reference when typing.

2008-04-24  Michael Hutchinson <mhutchinson@novell.com> 

	* MonoDevelop.SourceEditor/ExtendibleTextEditor.cs: Wrap info comments
	  if they are wider than the screen, and move them inwards if they 
	  extend offscreen.
	* MonoDevelop.SourceEditor/LanguageItemWindow.cs: Use TooltipWindow and
	  FixedWidthWrapLabel.

2008-04-21  Michael Hutchinson <mhutchinson@novell.com> 

	* MonoDevelop.SourceEditor/ExtendibleTextEditor.cs,
	  MonoDevelop.SourceEditor/SourceEditorWidget.cs: Attempt to fix
	  major "Bug 382141 - ALL keypresses are intepreted as newlines" by
	  reworking input method context handling.

2008-04-21  Mike Krüger <mkrueger@novell.com> 

	* MonoDevelop.SourceEditor/SourceEditorWidget.cs,
	  MonoDevelop.SourceEditor/ExtendibleTextEditor.cs: fixed keyboard
	  input.

2008-04-16  Michael Hutchinson <mhutchinson@novell.com> 

	* MonoDevelop.SourceEditor/SourceEditorWidget.cs,
	  MonoDevelop.SourceEditor/ExtendibleTextEditor.cs: Track API change.
	  Remove char code translation hack.
	* MonoDevelop.SourceEditor/SourceEditorView.cs: Break up overly long
	  line.

2008-04-16  Mike Krüger <mkrueger@novell.com> 

	* gtk-gui/MonoDevelop.SourceEditor.SearchAndReplaceWidget.cs,
	  MonoDevelop.SourceEditor/SourceEditorWidget.cs,
	  MonoDevelop.SourceEditor/ExtendibleTextEditor.cs: Removed work
	  around.

2008-04-15  Lluis Sanchez Gual <lluis@novell.com> 

	* MonoDevelop.SourceEditor/SourceEditorDisplayBinding.cs: Handle mime
	  types with xml subtype.

2008-04-11  Michael Hutchinson <mhutchinson@novell.com> 

	* MonoDevelop.SourceEditor/LanguageItemWindow.cs: Track API.

2008-04-11  Michael Hutchinson <mhutchinson@novell.com> 

	* gtk-gui/MonoDevelop.SourceEditor.OptionPanels.GeneralOptionsPanel.cs:
	  Use a fontbutton instead of a fontselection. Makes UI more compact
	  and gets rid of a failed GTK critical assert.
	* gtk-gui/MonoDevelop.SourceEditor.SearchAndReplaceWidget.cs,
	  gtk-gui/MonoDevelop.SourceEditor.SearchWidget.cs,
	  MonoDevelop.SourceEditor/SearchAndReplaceWidget.cs,
	  MonoDevelop.SourceEditor/SearchWidget.cs: Fix the pop up menu
	  position relative to the button rather than the mouse pointer.
	* gtk-gui/gui.stetic, MonoDevelop.SourceEditor.mdp: Updated.

2008-04-10  Michael Hutchinson <mhutchinson@novell.com> 

	* gtk-gui/gui.stetic: Set GTK version to 2.8.3.
	* MonoDevelop.SourceEditor/SourceEditorWidget.cs: Catch and log errors
	  in worker thread to avoid crashing whole app.
	* MonoDevelop.SourceEditor/LanguageItemWindow.cs: Make tooltips
	  semi-transparent when Ctrl key is held down.

2008-04-11  Lluis Sanchez Gual <lluis@novell.com> 

	* MonoDevelop.SourceEditor/SourceEditorWidget.cs: Added missing null
	  check.
	* MonoDevelop.SourceEditor/SourceEditorView.cs: Track api changes.

2008-04-08  Lluis Sanchez Gual <lluis@novell.com> 

	* MonoDevelop.SourceEditor/SourceEditorDisplayBinding.cs:
	  CanCreateContentForMimeType should return only true for text files.

2008-04-02  Mike Krüger <mkrueger@novell.com> 

	* MonoDevelop.SourceEditor/ExtendibleTextEditor.cs: Worked on issue
	  "Bug 376142 - Issue with rightclick menu".

2008-04-01  Mike Krüger <mkrueger@novell.com> 

	* MonoDevelop.SourceEditor/SourceEditorWidget.cs: fixed bug in using
	  folding.

2008-03-31  Mike Krüger <mkrueger@novell.com> 

	* MonoDevelop.SourceEditor/SourceEditorWidget.cs: Added using folding
	  regions.

2008-03-27  Mike Krüger <mkrueger@novell.com> 

	* gtk-gui/MonoDevelop.SourceEditor.OptionPanels.GeneralOptionsPanel.cs,
	  MonoDevelop.SourceEditor/SourceEditorWidget.cs: Fixed resource
	  deallocation (the real source of the ParseInformation update bug).

2008-03-27  Mike Krüger <mkrueger@novell.com> 

	* MonoDevelop.SourceEditor/SourceEditorWidget.cs: fixed Bug 373709 - 2
	  Gtk-Criticals when closing source editor.

2008-03-27  Mike Krüger <mkrueger@novell.com> 

	* MonoDevelop.SourceEditor/SourceEditorWidget.cs: fixed Bug 373056 -
	  Random MD crash.

2008-03-27  Mike Krüger <mkrueger@novell.com> 

	* gtk-gui/MonoDevelop.SourceEditor.OptionPanels.GeneralOptionsPanel.cs,
	  gtk-gui/gui.stetic, MonoDevelop.SourceEditor/SourceEditorWidget.cs:
	  Fixed Bug 373702 - Null reference errors in source editor.

2008-03-21  Michael Hutchinson <mhutchinson@novell.com> 

	* gtk-gui/gui.stetic: Set target GTK# version to 2.8.
	* MonoDevelop.SourceEditor/SourceEditorWidget.cs: Ignore multiple
	  Dispose calls. Don't try to alter focus while widget is being
	  disposed. Fixes two Gtk-Criticals.

2008-03-21  Mike Krüger <mkrueger@novell.com> 

	* MonoDevelop.SourceEditor/SourceEditorWidget.cs,
	  MonoDevelop.SourceEditor/SearchAndReplaceWidget.cs,
	  MonoDevelop.SourceEditor/SearchWidget.cs: Fixed "Bug 372817 - With
	  windows split, search always jumps to match in first window
	  regardless of focus".

2008-03-20  Michael Hutchinson <mhutchinson@novell.com> 

	* MonoDevelop.SourceEditor/SourceEditorView.cs: Don't try to comment
	  line if language binding is null. Fixes NRE.

2008-03-19  Mike Krüger <mkrueger@novell.com> 

	* MonoDevelop.SourceEditor/SourceEditorWidget.cs,
	  MonoDevelop.SourceEditor/ExtendibleTextEditor.cs: Fixed 'Bug 372256
	  - Region wrapped when Code Folding is disabled'

2008-03-18  Michael Hutchinson <mhutchinson@novell.com> 

	* gtk-gui/gui.stetic: Spelling fix.

2008-03-18  Mike Krüger <mkrueger@novell.com> 

	* MonoDevelop.SourceEditor/EditActions.cs: Fixed Bug 371703 - Unable to
	  delete {.

2008-03-14  Mike Krüger <mkrueger@novell.com> 

	* MonoDevelop.SourceEditor/SourceEditorWidget.cs: fixed Bug 370134 -
	  Replace box: can't navigate through controls using the Tab key.

2008-03-14  Mike Krüger <mkrueger@novell.com> 

	* MonoDevelop.SourceEditor/SearchAndReplaceWidget.cs,
	  MonoDevelop.SourceEditor/SearchWidget.cs: Search is now more
	  interactive.

2008-03-13  Mike Krüger <mkrueger@novell.com> 

	* gtk-gui/MonoDevelop.SourceEditor.SearchAndReplaceWidget.cs,
	  MonoDevelop.SourceEditor/GotoLineNumberWidget.cs,
	  MonoDevelop.SourceEditor/SourceEditorView.cs: Fixed Bug 370133 -
	  When jumping to a line, caret should be placed in the middle of the
	  window

2008-03-13  Mike Krüger <mkrueger@novell.com> 

	* gtk-gui/MonoDevelop.SourceEditor.SearchAndReplaceWidget.cs,
	  MonoDevelop.SourceEditor/SearchAndReplaceWidget.cs,
	  MonoDevelop.SourceEditor/SearchWidget.cs: Fixed Bug 370139 - Search
	  entry shown in red backround even if there is a match.

2008-03-13  Mike Krüger <mkrueger@novell.com> 

	* MonoDevelop.SourceEditor/SourceEditorWidget.cs: Fixed Bug 363634 -
	  Quick class navigator does not work for abstract methods

2008-03-12  Mike Krüger <mkrueger@novell.com> 

	* MonoDevelop.SourceEditor/SourceEditorWidget.cs: fixed warning.

2008-03-12  Mike Krüger <mkrueger@novell.com> 

	* MonoDevelop.SourceEditor/SourceEditorWidget.cs: added emacs find
	  next/prev

2008-03-07  Lluis Sanchez Gual <lluis@novell.com> 

	* gtk-gui/objects.xml,
	  MonoDevelop.SourceEditor.OptionPanels/BehaviorPanel.cs,
	  MonoDevelop.SourceEditor.OptionPanels/MarkerPanel.cs,
	  MonoDevelop.SourceEditor.OptionPanels/HighlightingPanel.cs,
	  MonoDevelop.SourceEditor.OptionPanels/GeneralOptionsPanel.cs,
	  MonoDevelop.SourceEditor.addin.xml: Use new options dialog
	  infrastructure.

2008-03-05  Mike Krüger <mkrueger@novell.com> 

	* gtk-gui/MonoDevelop.SourceEditor.SearchAndReplaceWidget.cs,
	  MonoDevelop.SourceEditor/SourceEditorWidget.cs: Window split now removes
	  the split that doesn't have the focus. (intelligent split)

2008-03-04  Mike Krüger <mkrueger@novell.com> 

	* gtk-gui/MonoDevelop.SourceEditor.OptionPanels.GeneralOptionsPanel.cs,
	  gtk-gui/MonoDevelop.SourceEditor.SearchAndReplaceWidget.cs,
	  gtk-gui/MonoDevelop.SourceEditor.SearchWidget.cs: Fixed some dialogs for
	  hig compliance.

2008-03-04  Mike Krüger <mkrueger@novell.com> 

	* gtk-gui/MonoDevelop.SourceEditor.OptionPanels.GeneralOptionsPanel.cs,
	  gtk-gui/gui.stetic,
	  MonoDevelop.SourceEditor.OptionPanels/BehaviorPanel.cs,
	  MonoDevelop.SourceEditor.OptionPanels/MarkerPanel.cs,
	  MonoDevelop.SourceEditor.OptionPanels/HighlightingPanel.cs,
	  MonoDevelop.SourceEditor.OptionPanels/GeneralOptionsPanel.cs,
	  MonoDevelop.SourceEditor/SourceEditorWidget.cs,
	  MonoDevelop.SourceEditor/SourceEditorView.cs,
	  MonoDevelop.SourceEditor/MarkerOperationsHandler.cs: Worked on gnome hig
	  compliant alerts.

2008-03-03  Mike Krüger <mkrueger@novell.com> 

	* MonoDevelop.SourceEditor/SourceEditorWidget.cs: Improved threading.

2008-03-03  Mike Krüger <mkrueger@novell.com> 

	* gtk-gui/MonoDevelop.SourceEditor.OptionPanels.GeneralOptionsPanel.cs,
	  MonoDevelop.SourceEditor/SourceEditorWidget.cs: Added some worker
	  threads.

2008-03-03  Mike Krüger <mkrueger@novell.com> 

	* gtk-gui/MonoDevelop.SourceEditor.OptionPanels.GeneralOptionsPanel.cs,
	  MonoDevelop.SourceEditor/SearchWidget.cs: Added code metrics start.

2008-02-29  Mike Krüger <mkrueger@novell.com> 

	* MonoDevelop.SourceEditor/SourceEditorWidget.cs,
	  MonoDevelop.SourceEditor/SourceEditorView.cs: Refactored content
	  interfaces

2008-02-29  Mike Krüger <mkrueger@novell.com> 

	* MonoDevelop.SourceEditor/SourceEditorWidget.cs,
	  MonoDevelop.SourceEditor/SourceEditorView.cs: Added command for
	  switching between splits.

2008-02-29  Mike Krüger <mkrueger@novell.com> 

	* MonoDevelop.SourceEditor/SourceEditorWidget.cs: Worked on quick finder
	  tooltips.

2008-02-29  Mike Krüger <mkrueger@novell.com> 

	* MonoDevelop.SourceEditor/SourceEditorWidget.cs,
	  MonoDevelop.SourceEditor/SourceEditorView.cs: Added zoom commands to
	  main menu.

2008-02-29  Mike Krüger <mkrueger@novell.com> 

	* MonoDevelop.SourceEditor/ExtendibleTextEditor.cs,
	  MonoDevelop.SourceEditor/MarkerOperationsHandler.cs: Text editor now
	  reacts on context sensitive menus display (Shift+F10) and  Ctrl+F1 shows
	  the tooltip.

2008-02-29  Mike Krüger <mkrueger@novell.com> 

	* gtk-gui/MonoDevelop.SourceEditor.SearchAndReplaceWidget.cs,
	  gtk-gui/MonoDevelop.SourceEditor.SourceEditorWidget.cs,
	  MonoDevelop.SourceEditor/SourceEditorWidget.cs: fixed "Bug 365840 -
	  Editor should have the focus after switching documents".

2008-02-28  Mike Krüger <mkrueger@novell.com> 

	* MonoDevelop.SourceEditor/SourceEditorView.cs: Fixed "Bug 365453 -
	  Exception when attempting to save newly created file (not as part of a
	  project)".

2008-02-28  Mike Krüger <mkrueger@novell.com> 

	* MonoDevelop.SourceEditor/SourceEditorView.cs: Fixed "Bug 365624 - Widget
	  toolbox are shown unsorted".

2008-02-28  Mike Krüger <mkrueger@novell.com> 

	* gtk-gui/MonoDevelop.SourceEditor.SearchAndReplaceWidget.cs,
	  gtk-gui/MonoDevelop.SourceEditor.SourceEditorWidget.cs,
	  gtk-gui/gui.stetic, MonoDevelop.SourceEditor/SourceEditorWidget.cs,
	  MonoDevelop.SourceEditor/SearchAndReplaceWidget.cs: Worked on
	  search&replace. (Bug 365439 - Replace usability issues)

2008-02-28  Mike Krüger <mkrueger@novell.com> 

	* MonoDevelop.SourceEditor/ExtendibleTextEditor.cs: Fixed Bug 365570 - Crash
	  in the editor

2008-02-27  Mike Krüger <mkrueger@novell.com> 

	* MonoDevelop.SourceEditor/SourceEditorView.cs: Worked on category support
	  for the toolbox service.

2008-02-27  Mike Krüger <mkrueger@novell.com> 

	* MonoDevelop.SourceEditor/SourceEditorWidget.cs: Automatically unfold
	  regions when you jump to them.

2008-02-27  Mike Krüger <mkrueger@novell.com> 

	* gtk-gui/MonoDevelop.SourceEditor.OptionPanels.GeneralOptionsPanel.cs,
	  gtk-gui/gui.stetic, MonoDevelop.SourceEditor/SourceEditorWidget.cs:
	  Refactored status bar.

2008-02-27  Mike Krüger <mkrueger@novell.com> 

	* MonoDevelop.SourceEditor/SourceEditorView.cs: Worked on undo.

2008-02-23  Mike Krüger <mkrueger@novell.com> 

	* MonoDevelop.SourceEditor/ExtendibleTextEditor.cs: No longer setting caret
	  position on right click on selection.

2008-02-22  Mike Krüger <mkrueger@novell.com> 

	* gtk-gui/MonoDevelop.SourceEditor.SourceEditorWidget.cs,
	  MonoDevelop.SourceEditor/SourceEditorWidget.cs: Changed combobox sizing
	  a bit.

2008-02-22  Mike Krüger <mkrueger@novell.com> 

	* MonoDevelop.SourceEditor/ExtendibleTextEditor.cs: Fixed Bug 364192 - Right
	  click should place the caret before showing context menu.

2008-02-22  Mike Krüger <mkrueger@novell.com> 

	* MonoDevelop.SourceEditor/SourceEditorWidget.cs,
	  MonoDevelop.SourceEditor/SourceEditorView.cs: Some changes for slight
	  change in the text editor interface.

2008-02-22  Mike Krüger <mkrueger@novell.com> 

	* MonoDevelop.SourceEditor/SourceEditorWidget.cs: Added some safety checks.

2008-02-22  Mike Krüger <mkrueger@novell.com> 

	* MonoDevelop.SourceEditor/SourceEditorWidget.cs: Fixed status bar - worked
	  on region combo.

2008-02-22  Lluis Sanchez Gual <lluis@novell.com> 

	* MonoDevelop.SourceEditor/SourceEditorWidget.cs: Cosmetic fix.

2008-02-22  Mike Krüger <mkrueger@novell.com> 

	* MonoDevelop.SourceEditor/SearchAndReplaceWidget.cs,
	  MonoDevelop.SourceEditor/SearchWidget.cs: Search error removed, when
	  pattern is empty

2008-02-22  Mike Krüger <mkrueger@novell.com> 

	* MonoDevelop.SourceEditor/SourceEditorWidget.cs: swapped search wrap
	  messages.

2008-02-22  Mike Krüger <mkrueger@novell.com> 

	* MonoDevelop.SourceEditor/SourceEditorWidget.cs,
	  MonoDevelop.SourceEditor/GotoLineNumberWidget.cs,
	  MonoDevelop.SourceEditor/SearchWidget.cs: Improved search (user
	  recognizes if pattern is not found). Set some status bar messages.

2008-02-22  Mike Krüger <mkrueger@novell.com> 

	* MonoDevelop.SourceEditor/ExtendibleTextEditor.cs: Fixed Bug 363983 -
	  Tooltip does not hide when goto dialog shows.

2008-02-22  Mike Krüger <mkrueger@novell.com> 

	* MonoDevelop.SourceEditor/SourceEditorView.cs: toolbox drag from now works.

2008-02-22  Lluis Sanchez Gual <lluis@novell.com> 

	* MonoDevelop.SourceEditor/SourceEditorWidget.cs,
	  MonoDevelop.SourceEditor/SourceEditorView.cs: Properly check if the
	  editor was the last focused widget.

2008-02-22  Mike Krüger <mkrueger@novell.com> 

	* MonoDevelop.SourceEditor/SourceEditorView.cs: Changed clipboard ring
	  handling of duplicate items.

2008-02-22  Mike Krüger <mkrueger@novell.com> 

	* gtk-gui/objects.xml, gtk-gui/gui.stetic, Makefile.am,
	  MonoDevelop.SourceEditor.mdp,
	  MonoDevelop.SourceEditor/SourceEditorWidget.cs,
	  MonoDevelop.SourceEditor/ExtendibleTextEditor.cs,
	  MonoDevelop.SourceEditor/SourceEditorView.cs: Worked on clipboard ring
	  and completion window now closes when switching the desktop.

2008-02-21  Mike Krüger <mkrueger@novell.com> 

	* MonoDevelop.SourceEditor/ExtendibleTextEditor.cs: Fixed Bug 363327 - Too
	  many undo steps needed to remove a new line.

2008-02-21  Lluis Sanchez Gual <lluis@novell.com> 

	* MonoDevelop.SourceEditor/SourceEditorView.cs: Enable clipboard and
	  undo commands only when the editor window has the focus.

2008-02-19  Lluis Sanchez Gual <lluis@novell.com> 

	* MonoDevelop.SourceEditor/ExtendibleTextEditor.cs: Add binding for delete
	  command, so the delete action will work even if the the delete command
	  is bound to the delete key.

2008-02-19  Mike Krüger <mkrueger@novell.com> 

	* MonoDevelop.SourceEditor/SourceEditorView.cs: fixed little comment issue.

2008-02-19  Mike Krüger <mkrueger@novell.com> 

	* MonoDevelop.SourceEditor/SourceEditorView.cs: Fixing file changed bug
	  (with new files).

2008-02-19  Lluis Sanchez Gual <lluis@novell.com> 

	* gtk-gui/MonoDevelop.SourceEditor.SearchAndReplaceWidget.cs,
	  gtk-gui/MonoDevelop.SourceEditor.SearchWidget.cs,
	  gtk-gui/MonoDevelop.SourceEditor.GotoLineNumberWidget.cs,
	  gtk-gui/gui.stetic: Use buttons without relief for the search/replace
	  widgets.

2008-02-19  Mike Krüger <mkrueger@novell.com> 

	* MonoDevelop.SourceEditor/SourceEditorView.cs: Fixed toggle code comment
	  bug.

2008-02-19  Mike Krüger <mkrueger@novell.com> 

	* MonoDevelop.SourceEditor/SourceEditorView.cs: Fixed comment/uncomment
	  code.

2008-02-19  Mike Krüger <mkrueger@novell.com> 

	* MonoDevelop.SourceEditor/SourceEditorWidget.cs,
	  MonoDevelop.SourceEditor/SourceEditorView.cs: Fixed Bug 362889 - Error
	  underlining not properly redrawn.

2008-02-19  Mike Krüger <mkrueger@novell.com> 

	* MonoDevelop.SourceEditor/SourceEditorWidget.cs: fixed some gdk criticals
	  caused by an too early OptionsChanged event.

2008-02-19  Mike Krüger <mkrueger@novell.com> 

	* MonoDevelop.SourceEditor/SourceEditorView.cs,
	  MonoDevelop.SourceEditor/SearchAndReplaceWidget.cs,
	  MonoDevelop.SourceEditor/SearchWidget.cs: Worked on selection.

2008-02-18  Marcos David Marín Amador <MarcosMarin@gmail.com> 

	* MonoDevelop.SourceEditor/SearchAndReplaceWidget.cs,
	  MonoDevelop.SourceEditor/SearchWidget.cs: Small workaround to be able to
	  build in mono 1.2.4 (mono 1.2.4 ignores usings in anon delegates).

2008-02-18  Mike Krüger <mkrueger@novell.com> 

	* MonoDevelop.SourceEditor/SourceEditorView.cs: Fixed Bug 362692 - Undoing
	  all changes should clear the modified flag of the editor.

2008-02-18  Mike Krüger <mkrueger@novell.com> 

	* MonoDevelop.SourceEditor/SourceEditorOptions.cs: Implemented mouse wheel
	  zoom.

2008-02-18  Mike Krüger <mkrueger@novell.com> 

	* MonoDevelop.SourceEditor/SourceEditorWidget.cs: Fixed find next selection
	  update.

2008-02-18  Mike Krüger <mkrueger@novell.com> 

	* gtk-gui/MonoDevelop.SourceEditor.SearchAndReplaceWidget.cs,
	  gtk-gui/MonoDevelop.SourceEditor.SearchWidget.cs,
	  MonoDevelop.SourceEditor/SourceEditorWidget.cs,
	  MonoDevelop.SourceEditor/SearchAndReplaceWidget.cs,
	  MonoDevelop.SourceEditor/SearchWidget.cs: replace/search patterns are
	  now static.

2008-02-18  Mike Krüger <mkrueger@novell.com> 

	* MonoDevelop.SourceEditor/SourceEditorWidget.cs,
	  MonoDevelop.SourceEditor/SourceEditorView.cs: Fixed file system watcher.

2008-02-17  Mike Krüger <mkrueger@novell.com> 

	* MonoDevelop.SourceEditor/GotoLineNumberWidget.cs: Fixed goto line number
	  relative jump.

2008-02-17  Mike Krüger <mkrueger@novell.com> 

	* gtk-gui/MonoDevelop.SourceEditor.SearchAndReplaceWidget.cs,
	  MonoDevelop.SourceEditor/SourceEditorWidget.cs,
	  MonoDevelop.SourceEditor/SearchAndReplaceWidget.cs,
	  MonoDevelop.SourceEditor/SearchWidget.cs: Worked on search options.

2008-02-17  Mike Krüger <mkrueger@novell.com> 

	* gtk-gui/MonoDevelop.SourceEditor.SearchAndReplaceWidget.cs,
	  gtk-gui/MonoDevelop.SourceEditor.SearchWidget.cs,
	  gtk-gui/MonoDevelop.SourceEditor.GotoLineNumberWidget.cs,
	  MonoDevelop.SourceEditor/SourceEditorWidget.cs,
	  MonoDevelop.SourceEditor/GotoLineNumberWidget.cs,
	  MonoDevelop.SourceEditor/ExtendibleTextEditor.cs,
	  MonoDevelop.SourceEditor/SourceEditorView.cs,
	  MonoDevelop.SourceEditor/EditActions.cs,
	  MonoDevelop.SourceEditor/SearchAndReplaceWidget.cs,
	  MonoDevelop.SourceEditor/SearchWidget.cs: Worked on search and replace.

2008-02-15  Mike Krüger <mkrueger@novell.com> 

	* gtk-gui/MonoDevelop.SourceEditor.OptionPanels.MarkerPanel.cs: Ruler can
	  now be set up to column 1024.

2008-02-15  Mike Krüger <mkrueger@novell.com> 

	* MonoDevelop.SourceEditor/SourceEditorWidget.cs,
	  MonoDevelop.SourceEditor/ExtendibleTextEditor.cs,
	  MonoDevelop.SourceEditor/SourceEditorView.cs,
	  MonoDevelop.SourceEditor/MarkerOperationsHandler.cs: Refactored text
	  editor.

2008-02-15  Geoff Norton  <gnorton@novell.com>

	* MonoDevelop.SourceEditor.mdp: Remove the gnome-sharp dependecny.
	* Makefile.am: Remove the gnome-sharp dependecny.

2008-02-15  Geoff Norton  <gnorton@novell.com>:

	* MonoDevelop.SourceEditor/SourceEditorView.cs: Disable GnomePrint so that
	we can work on systems that dont have it.  TODO: Rewrite in GtkPrint.

2008-02-15  Mike Krüger <mkrueger@novell.com> 

	* gtk-gui/MonoDevelop.SourceEditor.OptionPanels.GeneralOptionsPanel.cs,
	  MonoDevelop.SourceEditor/SourceEditorWidget.cs,
	  MonoDevelop.SourceEditor/ExtendibleTextEditor.cs,
	  MonoDevelop.SourceEditor/HighlightPropertiesSemanticRule.cs,
	  MonoDevelop.SourceEditor/SourceEditorView.cs,
	  MonoDevelop.SourceEditor/SourceEditorOptions.cs,
	  MonoDevelop.SourceEditor/MarkerOperationsHandler.cs,
	  MonoDevelop.SourceEditor/EditActions.cs,
	  MonoDevelop.SourceEditor/SourceEditorDisplayBinding.cs: Refactored text
	  editor.

2008-02-14  Michael Hutchinson  <mhutchinson@novell.com>

	* SourceEditorWidget.cs: Add workaround for gmcs 1.2.4 bug. 

2008-02-14  Michael Hutchinson  <mhutchinson@novell.com>

	* Makefile.am:
	* MonoDevelop.SourceEditor.mdp: Fix dist.

2008-02-15  Lluis Sanchez Gual <lluis@novell.com> 

	* MonoDevelop.SourceEditor/ExtendibleTextEditor.cs: Use new RunAction method
	  to execute editor actions. Added missing commands.

2008-02-15  Lluis Sanchez Gual <lluis@novell.com> 

	* MonoDevelop.SourceEditor/ExtendibleTextEditor.cs: Bind MonoDevelop
	  shortcuts to editor actions.

2008-02-14  Mike Krüger <mkrueger@novell.com> 

	* MonoDevelop.SourceEditor.addin.xml,
	  MonoDevelop.SourceEditor/ExtendibleTextEditor.cs,
	  MonoDevelop.SourceEditor/SourceEditorView.cs,
	  MonoDevelop.SourceEditor/SourceEditorOptions.cs,
	  MonoDevelop.SourceEditor/MarkerOperationsHandler.cs,
	  MonoDevelop.SourceEditor/SourceEditorCommands.cs: Urls inside the text
	  editor can now be opened using the context menu.

2008-02-14  Mike Krüger <mkrueger@novell.com> 

	* MonoDevelop.SourceEditor/ExtendibleTextEditor.cs: Fixed warning.

2008-02-14  Mike Krüger <mkrueger@novell.com> 

	* gtk-gui/gui.stetic, MonoDevelop.SourceEditor/SourceEditorView.cs: Changed
	  delete call.

2008-02-13  Mike Krüger <mkrueger@novell.com> 

	* MonoDevelop.SourceEditor/SourceEditorView.cs: Changed delete action.

2008-02-12  Mike Krüger <mkrueger@novell.com> 

	* gtk-gui/MonoDevelop.SourceEditor.OptionPanels.HighlightingPanel.cs,
	  gtk-gui/MonoDevelop.SourceEditor.OptionPanels.GeneralOptionsPanel.cs,
	  gtk-gui/gui.stetic,
	  MonoDevelop.SourceEditor.OptionPanels/HighlightingPanel.cs, Makefile.am,
	  MonoDevelop.SourceEditor.mdp,
	  MonoDevelop.SourceEditor/SourceEditorWidget.cs,
	  MonoDevelop.SourceEditor/ExtendibleTextEditor.cs,
	  MonoDevelop.SourceEditor/HighlightPropertiesSemanticRule.cs,
	  MonoDevelop.SourceEditor/SourceEditorView.cs,
	  MonoDevelop.SourceEditor/SourceEditorOptions.cs: Worked on semantic
	  highlighting - properties can now be shown as italic. (Enable it in the
	  syntax highlighting panel)

2008-02-12  Mike Krüger <mkrueger@novell.com> 

	* MonoDevelop.SourceEditor/ExtendibleTextEditor.cs: Improved auto insert
	  bracket.

2008-02-11  Mike Krüger <mkrueger@novell.com> 

	* MonoDevelop.SourceEditor/SourceEditorView.cs,
	  MonoDevelop.SourceEditor/SourceEditorOptions.cs: Some changes for the
	  text editor.

2008-02-11  Mike Krüger <mkrueger@novell.com> 

	* MonoDevelop.SourceEditor/ExtendibleTextEditor.cs,
	  MonoDevelop.SourceEditor/SourceEditorView.cs: Optimized/Refactored the
	  text editor.

2008-02-11  Mike Krüger <mkrueger@novell.com> 

	* MonoDevelop.SourceEditor/SourceEditorWidget.cs,
	  MonoDevelop.SourceEditor/ExtendibleTextEditor.cs,
	  MonoDevelop.SourceEditor/SourceEditorView.cs: Fixed a bug caused by
	  performance optimization.

2008-02-10  Mike Krüger <mkrueger@novell.com> 

	* MonoDevelop.SourceEditor/SourceEditorView.cs: Fixed Bug 360411 - Problems
	  in Code Completion.

2008-02-09  Mike Krüger <mkrueger@novell.com> 

	* MonoDevelop.SourceEditor/SourceEditorWidget.cs: Changes for overwrite
	  mode.

2008-02-08  Mike Krüger <mkrueger@novell.com> 

	* gtk-gui/MonoDevelop.SourceEditor.OptionPanels.HighlightingPanel.cs:
	  Changed the highlighting panel.

2008-02-08  Mike Krüger <mkrueger@novell.com> 

	* MonoDevelop.SourceEditor/SourceEditorView.cs: TextChange is now fired.

2008-02-08  Mike Krüger <mkrueger@novell.com> 

	* gtk-gui/MonoDevelop.SourceEditor.SourceEditorWidget.cs,
	  MonoDevelop.SourceEditor/SourceEditorWidget.cs,
	  MonoDevelop.SourceEditor/SourceEditorView.cs: Fixed highlighting
	  bug/code navigator combos.

2008-02-08  Mike Krüger <mkrueger@novell.com> 

	* gtk-gui/MonoDevelop.SourceEditor.OptionPanels.GeneralOptionsPanel.cs,
	  MonoDevelop.SourceEditor/SourceEditorWidget.cs,
	  MonoDevelop.SourceEditor/SourceEditorView.cs: Fixed sizing bug.

2008-02-07  Mike Krüger <mkrueger@novell.com> 

	* MonoDevelop.SourceEditor/ExtendibleTextEditor.cs,
	  MonoDevelop.SourceEditor/SourceEditorOptions.cs: Color styles are now in
	  options.

2008-02-06  Mike Krüger <mkrueger@novell.com> 

	* gtk-gui/MonoDevelop.SourceEditor.OptionPanels.GeneralOptionsPanel.cs,
	  Makefile.am, MonoDevelop.SourceEditor.mdp,
	  MonoDevelop.SourceEditor/SourceEditorView.cs: Worked on printing

2008-02-05  Mike Krüger <mkrueger@novell.com> 

	* MonoDevelop.SourceEditor/SourceEditorWidget.cs,
	  MonoDevelop.SourceEditor/SourceEditorView.cs: Added some folding
	  commands.

2008-02-05  Mike Krüger <mkrueger@novell.com> 

	* MonoDevelop.SourceEditor/SourceEditorWidget.cs,
	  MonoDevelop.SourceEditor/SourceEditorView.cs: Improved folding behavior.

2008-02-05  Mike Krüger <mkrueger@novell.com> 

	* MonoDevelop.SourceEditor.addin.xml: Worked on text editor context menu.

2008-02-05  Mike Krüger <mkrueger@novell.com> 

	* MonoDevelop.SourceEditor.addin.xml,
	  MonoDevelop.SourceEditor/SourceEditorView.cs: Converted
	  comment/uncomment to the more common toggle comment logic.

2008-02-05  Mike Krüger <mkrueger@novell.com> 

	* MonoDevelop.SourceEditor/SourceEditorWidget.cs: #region ... #endregion is
	  now folded per default.

2008-02-04  Mike Krüger <mkrueger@novell.com> 

	* MonoDevelop.SourceEditor.OptionPanels/HighlightingPanel.cs: Fixed
	  highlighting panel.

2008-02-04  Mike Krüger <mkrueger@novell.com> 

	* MonoDevelop.SourceEditor/SourceEditorOptions.cs: Implemented bracket
	  matching.

2008-02-04  Mike Krüger <mkrueger@novell.com> 

	* MonoDevelop.SourceEditor/ExtendibleTextEditor.cs,
	  MonoDevelop.SourceEditor/EditActions.cs: Bug 354129 - Auto add second
	  brackets, quotation mark

2008-02-04  Mike Krüger <mkrueger@novell.com> 

	* MonoDevelop.SourceEditor/SourceEditorView.cs: Implemented Bug 323946 -
	  Undo/Redo functionality are not context sensitive.

2008-02-03  Mike Krüger <mkrueger@novell.com> 

	* MonoDevelop.SourceEditor/SourceEditorView.cs: Fixed reload bug.

2008-02-03  Mike Krüger <mkrueger@novell.com> 

	* MonoDevelop.SourceEditor/SourceEditorWidget.cs: Filtered out body less
	  methods in folding (abstract methods,  methods declared in interfaces).

2008-02-03  Mike Krüger <mkrueger@novell.com> 

	* MonoDevelop.SourceEditor/SourceEditorView.cs: Comment/Uncomment and
	  Indent/Unindent commands should now work as expected.

2008-02-03  Mike Krüger <mkrueger@novell.com> 

	* MonoDevelop.SourceEditor/SourceEditorWidget.cs,
	  MonoDevelop.SourceEditor/ExtendibleTextEditor.cs,
	  MonoDevelop.SourceEditor/SourceEditorView.cs: Implemented ISplittable.

2008-02-02  Mike Krüger <mkrueger@novell.com> 

	* MonoDevelop.SourceEditor/SourceEditorView.cs: Fixed code completion bug.

2008-02-02  Mike Krüger <mkrueger@novell.com> 

	* MonoDevelop.SourceEditor/SourceEditorWidget.cs: Added some safety checks.

2008-02-02  Mike Krüger <mkrueger@novell.com> 

	* MonoDevelop.SourceEditor/SourceEditorWidget.cs: Added bounds check for
	  error underlining.

2008-02-01  Mike Krüger <mkrueger@novell.com> 

	* MonoDevelop.SourceEditor/SourceEditorView.cs: Fixed insert/delete text
	  caret offsets.

2008-02-01  Mike Krüger <mkrueger@novell.com> 

	* gtk-gui/objects.xml, gtk-gui/gui.stetic, Makefile.am,
	  MonoDevelop.SourceEditor.mdp: Added makefile.

2008-02-01  Mike Krüger <mkrueger@novell.com> 

	* MonoDevelop.SourceEditor/SourceEditorWidget.cs,
	  MonoDevelop.SourceEditor/SourceEditorView.cs: Worked on folding.

2008-01-31  Mike Krüger <mkrueger@novell.com> 

	* MonoDevelop.SourceEditor.OptionPanels/HighlightingPanel.cs: Some changes
	  due to lazy loading.

2008-01-31  Mike Krüger <mkrueger@novell.com> 

	* gtk-gui/MonoDevelop.SourceEditor.OptionPanels.HighlightingPanel.cs,
	  MonoDevelop.SourceEditor.addin.xml,
	  MonoDevelop.SourceEditor/SourceEditorView.cs,
	  MonoDevelop.SourceEditor/SourceEditorDisplayBinding.cs: Worked on
	  context menu.

2008-01-29  Mike Krüger <mkrueger@novell.com> 

	* MonoDevelop.SourceEditor/ExtendibleTextEditor.cs,
	  MonoDevelop.SourceEditor/SourceEditorView.cs: Worked on bookmark
	  commands.

2008-01-25  Mike Krüger <mkrueger@novell.com> 

	* MonoDevelop.SourceEditor/ExtendibleTextEditor.cs,
	  MonoDevelop.SourceEditor/SourceEditorOptions.cs: AutoInsert template
	  option now works.

2008-01-25  Mike Krüger <mkrueger@novell.com> 

	* MonoDevelop.SourceEditor/ExtendibleTextEditor.cs,
	  MonoDevelop.SourceEditor/SourceEditorOptions.cs: AutoInsert template
	  option now works.

2008-01-25  Lluis Sanchez Gual <lluis@novell.com> 

	* MonoDevelop.SourceEditor.addin.xml: Update MD version.

2008-01-25  Mike Krüger <mkrueger@novell.com> 

	* MonoDevelop.SourceEditor/ExtendibleTextEditor.cs,
	  MonoDevelop.SourceEditor/SourceEditorOptions.cs: AutoInsert template
	  option now works.

2008-01-25  Mike Krüger <mkrueger@novell.com> 

	* MonoDevelop.SourceEditor/ExtendibleTextEditor.cs,
	  MonoDevelop.SourceEditor/SourceEditorView.cs,
	  MonoDevelop.SourceEditor/SourceEditorOptions.cs: Added auto insert
	  bracket option.

2008-01-25  Mike Krüger <mkrueger@novell.com> 

	* MonoDevelop.SourceEditor/ExtendibleTextEditor.cs,
	  MonoDevelop.SourceEditor/SourceEditorView.cs,
	  MonoDevelop.SourceEditor/SourceEditorOptions.cs: Added auto insert
	  bracket option.

2008-01-25  Mike Krüger <mkrueger@novell.com> 

	* MonoDevelop.SourceEditor/ExtendibleTextEditor.cs,
	  MonoDevelop.SourceEditor/SourceEditorOptions.cs: Added property change
	  event.

2008-01-25  Mike Krüger <mkrueger@novell.com> 

	* MonoDevelop.SourceEditor/ExtendibleTextEditor.cs,
	  MonoDevelop.SourceEditor/SourceEditorOptions.cs: Added property change
	  event.

2008-01-24  Mike Krüger <mkrueger@novell.com> 

	* MonoDevelop.SourceEditor/SourceEditorWidget.cs,
	  MonoDevelop.SourceEditor/ExtendibleTextEditor.cs: Worked on error
	  underlining.

2008-01-23  Mike Krüger <mkrueger@novell.com> 

	* gtk-gui/MonoDevelop.SourceEditor.OptionPanels.GeneralOptionsPanel.cs,
	  gtk-gui/gui.stetic, MonoDevelop.SourceEditor.mdp,
	  MonoDevelop.SourceEditor/ExtendibleTextEditor.cs,
	  MonoDevelop.SourceEditor/SourceEditorView.cs,
	  MonoDevelop.SourceEditor/EditActions.cs: Worked on code templates.

2008-01-22  Mike Krüger <mkrueger@novell.com> 

	* gtk-gui/MonoDevelop.SourceEditor.OptionPanels.HighlightingPanel.cs,
	  gtk-gui/gui.stetic, ChangeLog,
	  MonoDevelop.SourceEditor.OptionPanels/BehaviorPanel.cs,
	  MonoDevelop.SourceEditor.OptionPanels/HighlightingPanel.cs,
	  MonoDevelop.SourceEditor/ExtendibleTextEditor.cs,
	  MonoDevelop.SourceEditor/SourceEditorOptions.cs: Worked on style panel.

2008-01-22  Mike Krüger <mkrueger@novell.com> 

	* gtk-gui/MonoDevelop.SourceEditor.OptionPanels.HighlightingPanel.cs,
	  gtk-gui/MonoDevelop.SourceEditor.OptionPanels.GeneralOptionsPanel.cs,
	  gtk-gui/objects.xml,
	  gtk-gui/MonoDevelop.SourceEditor.OptionPanels.BehaviorPanel.cs,
	  gtk-gui/MonoDevelop.SourceEditor.OptionPanels.MarkerPanel.cs,
	  gtk-gui/gui.stetic,
	  MonoDevelop.SourceEditor.OptionPanels/BehaviorPanel.cs,
	  MonoDevelop.SourceEditor.OptionPanels/MarkerPanel.cs,
	  MonoDevelop.SourceEditor.OptionPanels/HighlightingPanel.cs,
	  MonoDevelop.SourceEditor.OptionPanels/GeneralOptionsPanel.cs,
	  MonoDevelop.SourceEditor.addin.xml, MonoDevelop.SourceEditor.mdp,
	  MonoDevelop.SourceEditor/SourceEditorWidget.cs,
	  MonoDevelop.SourceEditor/ExtendibleTextEditor.cs,
	  MonoDevelop.SourceEditor/SourceEditorView.cs,
	  MonoDevelop.SourceEditor/SourceEditorOptions.cs,
	  MonoDevelop.SourceEditor/SourceEditorDisplayBinding.cs,
	  MonoDevelop.SourceEditor/LanguageItemWindow.cs: Worked on text editor
	  option panels.

2008-01-21  Mike Krüger <mkrueger@novell.com> 

	* ExtendibleTextEditor.cs, SourceEditorView.cs,
	  MonoDevelop.SourceEditor.addin.xml, MonoDevelop.SourceEditor.mdp: Worked
	  on context menu.

2008-01-21  Geoff Norton  <gnorton@novell.com>

	* MonoDevelop.SourceEditor.mdp: Remove hard dependency on Gnome#
	* SourceEditorView.cs: Get the MimeType from the PlatformService rather
	than directly from Gnome.Vfs.

2008-01-21  Mike Krüger <mkrueger@novell.com> 

	* SourceEditorWidget.cs, ExtendibleTextEditor.cs, SourceEditorView.cs:
	  Worked on search commands.
<|MERGE_RESOLUTION|>--- conflicted
+++ resolved
@@ -1,6 +1,4 @@
 2010-02-05  Michael Hutchinson  <mhutchinson@novell.com>
-<<<<<<< HEAD
-=======
 
 	* MonoDevelop.SourceEditor/SourceEditorView.cs: Track print
 	  API.
@@ -36,146 +34,6 @@
 	  implementation.
 
 2010-02-05  Michael Hutchinson  <mhutchinson@novell.com>
-
-	* MonoDevelop.SourceEditor/SourceEditorView.cs: Added method
-	  to check whether text editor has input focus.
-
-2010-02-04  Mike Krüger  <mkrueger@novell.com>
-
-	* Makefile.am:
-	* MonoDevelop.SourceEditor.csproj:
-	* MonoDevelop.SourceEditor/SourceEditorView.cs:
-	* MonoDevelop.SourceEditor/DebugValueMarker.cs:
-	* MonoDevelop.SourceEditor/PinnedWatchWidget.cs: Added first
-	  version of widget based pinned watches.
-
-2010-02-04  Lluis Sanchez Gual  <lluis@novell.com>
-
-	* MonoDevelop.SourceEditor/DebugValueWindow.cs:
-	* MonoDevelop.SourceEditor/SourceEditorView.cs:
-	* MonoDevelop.SourceEditor/DebugValueMarker.cs:
-	* MonoDevelop.SourceEditor/DebugValueTooltipProvider.cs: Use
-	  the new pinned watch infrastructure.
-
-2010-01-29  Mike Krüger  <mkrueger@novell.com>
-
-	* MonoDevelop.SourceEditor/DebugValueWindow.cs:
-	* MonoDevelop.SourceEditor/DebugValueMarker.cs:
-	* MonoDevelop.SourceEditor/DebugValueTooltipProvider.cs:
-	  Display mouse over widget for pin watches.
-
-2010-01-29  Mike Krüger  <mkrueger@novell.com>
-
-	* MonoDevelop.SourceEditor/ExtensibleTextEditor.cs: fixed 'Bug
-	  574362 - Matching brace shouldn't be added inside comments'.
-
-2010-01-29  Mike Krüger  <mkrueger@novell.com>
-
-	* MonoDevelop.SourceEditor/DebugValueWindow.cs: fixed 'Bug
-	  574994 - Pinned quick watch issues'.
-
-2010-01-29  Mike Krüger  <mkrueger@novell.com>
-
-	* MonoDevelop.SourceEditor/DebugValueMarker.cs: handles h
-	  scrolling & clipping.
-
-2010-01-28  Michael Hutchinson  <mhutchinson@novell.com>
-
-	* MonoDevelop.SourceEditor/DropDownBoxListWindow.cs: Don't
-	  show the window in the ctor. This means the creator can move
-	  it before showing it, and we don't get a flicker. Also means
-	  we have to grab/ungrab in map/unmap.
-
-2010-01-28  Mike Krüger  <mkrueger@novell.com>
-
-	* MonoDevelop.SourceEditor/DebugValueMarker.cs: hide close
-	  pins, when mouse is not in the right line.
-
-2010-01-28  Mike Krüger  <mkrueger@novell.com>
-
-	* MonoDevelop.SourceEditor/DebugValueWindow.cs:
-	* MonoDevelop.SourceEditor/DebugValueMarker.cs: Worked on
-	  pinnable watches.
-
-2010-01-26  Mike Krüger  <mkrueger@novell.com>
-
-	* Makefile.am:
-	* MonoDevelop.SourceEditor.csproj:
-	* MonoDevelop.SourceEditor/DebugValueWindow.cs:
-	* MonoDevelop.SourceEditor/DebugValueMarker.cs:
-	* MonoDevelop.SourceEditor/DebugValueTooltipProvider.cs:
-	* MonoDevelop.SourceEditor/LanguageItemTooltipProvider.cs:
-	* MonoDevelop.SourceEditor/CompileErrorTooltipProvider.cs:
-	  Implemented 'quick watches'.
-
-2010-01-26  Michael Hutchinson  <mhutchinson@novell.com>
-
-	* MonoDevelop.SourceEditor/SourceEditorDisplayBinding.cs:
-	  Track DisplayBinding API.
-
-2010-01-22  Michael Hutchinson  <mhutchinson@novell.com>
-
-	* MonoDevelop.SourceEditor/SourceEditorWidget.cs: Track
-	  HelpService API.
-
-2010-01-21  Mike Krüger  <mkrueger@novell.com>
-
-	* gtk-gui/generated.cs:
-	* MonoDevelop.SourceEditor/SourceEditorView.cs:
-	* gtk-gui/MonoDevelop.SourceEditor.GotoLineNumberWidget.cs:
-	* gtk-gui/MonoDevelop.SourceEditor.SearchAndReplaceWidget.cs:
-	* gtk-gui/MonoDevelop.SourceEditor.OptionPanels.MarkerPanel.cs:
-	* gtk-gui/MonoDevelop.SourceEditor.OptionPanels.BehaviorPanel.cs:
-	* gtk-gui/MonoDevelop.SourceEditor.OptionPanels.HighlightingPanel.cs:
-	* gtk-gui/MonoDevelop.SourceEditor.OptionPanels.GeneralOptionsPanel.cs:
-	  Added support for custom key actions in completion list.
-
-2010-01-20  Mike Krüger  <mkrueger@novell.com>
-
-	* MonoDevelop.SourceEditor/LanguageItemWindow.cs: fixed 'Bug
-	  366110 - Accessibility issue regarding tooltips font'.
-
-2010-01-19  Mike Krüger  <mkrueger@novell.com>
-
-	* MonoDevelop.SourceEditor/SourceEditorView.cs: Implemented
-	  'Bug 433318 - Allow scrolling the text boxes that appear
-	  when hovering over a folded region'.
-
-2010-01-18  Lluis Sanchez Gual  <lluis@novell.com>
-
-	* MonoDevelop.SourceEditor/DefaultFormatter.cs:
-	* MonoDevelop.SourceEditor/ExtensibleTextEditor.cs: Track api
-	  changes.
-
-2010-01-16  Mike Krüger  <mkrueger@novell.com>
-
-	* MonoDevelop.SourceEditor/TinyDropDownBox.cs:
-	* MonoDevelop.SourceEditor/DropDownBoxListWindow.cs:
-	  implemented 'Bug 571252 - Quick finder dropdowns should take
-	  mouse grab'.
-
-2010-01-14  Mike Krüger  <mkrueger@novell.com>
-
-	* MonoDevelop.SourceEditor.OptionPanels/BehaviorPanel.cs:
-	  fixed bug with on the fly formatting check button.
-
-2010-01-13  Mike Krüger  <mkrueger@novell.com>
-
-	* MonoDevelop.SourceEditor/ErrorTextMarker.cs: icon is no
-	  longer drawn over the left margins.
-
-2010-01-13  Mike Krüger  <mkrueger@novell.com>
-
-	* MonoDevelop.SourceEditor/ErrorTextMarker.cs: fixed bug in
-	  error text marker collapsing sign.
-
-2010-01-13  Mike Krüger  <mkrueger@novell.com>
-
-	* MonoDevelop.SourceEditor/ErrorTextMarker.cs:
-	* MonoDevelop.SourceEditor/SourceEditorView.cs: fixed 'Bug
-	  569665 - Moving entire lines of code with Alt + Up/Down
-	  causes the editor to behave erratically.'.
->>>>>>> 098e5952
 
 	* MonoDevelop.SourceEditor/SourceEditorView.cs: Added method
 	  to check whether text editor has input focus.
