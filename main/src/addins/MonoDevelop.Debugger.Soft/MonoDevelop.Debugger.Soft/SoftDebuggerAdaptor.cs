// 
// SoftDebuggerAdaptor.cs
//  
// Author:
//       Lluis Sanchez Gual <lluis@novell.com>
// 
// Copyright (c) 2009 Novell, Inc (http://www.novell.com)
// 
// Permission is hereby granted, free of charge, to any person obtaining a copy
// of this software and associated documentation files (the "Software"), to deal
// in the Software without restriction, including without limitation the rights
// to use, copy, modify, merge, publish, distribute, sublicense, and/or sell
// copies of the Software, and to permit persons to whom the Software is
// furnished to do so, subject to the following conditions:
// 
// The above copyright notice and this permission notice shall be included in
// all copies or substantial portions of the Software.
// 
// THE SOFTWARE IS PROVIDED "AS IS", WITHOUT WARRANTY OF ANY KIND, EXPRESS OR
// IMPLIED, INCLUDING BUT NOT LIMITED TO THE WARRANTIES OF MERCHANTABILITY,
// FITNESS FOR A PARTICULAR PURPOSE AND NONINFRINGEMENT. IN NO EVENT SHALL THE
// AUTHORS OR COPYRIGHT HOLDERS BE LIABLE FOR ANY CLAIM, DAMAGES OR OTHER
// LIABILITY, WHETHER IN AN ACTION OF CONTRACT, TORT OR OTHERWISE, ARISING FROM,
// OUT OF OR IN CONNECTION WITH THE SOFTWARE OR THE USE OR OTHER DEALINGS IN
// THE SOFTWARE.

using System;
using System.Diagnostics;
using Mono.Debugger;
using Mono.Debugging.Evaluation;
using Mono.Debugging.Client;
using System.Collections.Generic;
using System.Text;
using System.Reflection;
using ST = System.Threading;

namespace MonoDevelop.Debugger.Soft
{
	public class SoftDebuggerAdaptor : ObjectValueAdaptor
	{
		public SoftDebuggerAdaptor ()
		{
		}
		
		public override string CallToString (EvaluationContext ctx, object obj)
		{
			SoftEvaluationContext cx = (SoftEvaluationContext) ctx;
			
			if (obj is StringMirror)
				return ((StringMirror)obj).Value;
			else if (obj is EnumMirror) {
				EnumMirror eob = (EnumMirror) obj;
				return eob.StringValue;
			}
			else if (obj is PrimitiveValue)
				return ((PrimitiveValue)obj).Value.ToString ();
			else if (obj == null)
				return string.Empty;
			else if ((obj is ObjectMirror) && cx.Options.AllowTargetInvoke) {
				ObjectMirror ob = (ObjectMirror) obj;
				MethodMirror ts = ob.Type.GetMethod ("ToString");
<<<<<<< HEAD
				StringMirror res = (StringMirror) ob.InvokeMethod (cx.Thread, ts, new Value[0]);
				cx.Session.StackVersion++;
=======
				StringMirror res = (StringMirror) cx.RuntimeInvoke (ts, obj, new Value[0]);
>>>>>>> 899de6a5
				return res.Value;
			}
			return GetValueTypeName (ctx, obj);
		}


		public override object Cast (EvaluationContext ctx, object obj, object targetType)
		{
			if (obj == null)
				return null;
			object res = TryCast (ctx, obj, targetType);
			if (res != null)
				return res;
			else
				throw new EvaluatorException ("Can't cast an object of type '{0}' to type '{1}'", GetValueTypeName (ctx, obj), GetTypeName (ctx, targetType));
		}

		public override object TryCast (EvaluationContext ctx, object obj, object targetType)
		{
			if (obj == null)
				return null;
			object otype = GetValueType (ctx, obj);
			if (otype is TypeMirror) {
				if ((targetType is TypeMirror) && ((TypeMirror)targetType).IsAssignableFrom ((TypeMirror)otype))
					return obj;
			} else if (otype is Type) {
				if (targetType is TypeMirror)
					targetType = Type.GetType (((TypeMirror)targetType).FullName, false);
				if ((targetType is Type) && ((Type)targetType).IsAssignableFrom ((Type)otype))
					return obj;
			}
			return null;
		}

		public override ICollectionAdaptor CreateArrayAdaptor (EvaluationContext ctx, object arr)
		{
			return new ArrayAdaptor ((ArrayMirror) arr);
		}

		public override object CreateNullValue (EvaluationContext ctx, object type)
		{
			return null;
		}

		protected override ObjectValue CreateObjectValueImpl (EvaluationContext ctx, Mono.Debugging.Backend.IObjectValueSource source, ObjectPath path, object obj, ObjectValueFlags flags)
		{
			string typeName = obj != null ? GetValueTypeName (ctx, obj) : "";
			
			if ((obj is PrimitiveValue) || (obj is StringMirror) || (obj is EnumMirror)) {
				return ObjectValue.CreatePrimitive (source, path, typeName, ctx.Evaluator.TargetObjectToExpression (ctx, obj), flags);
			}
			else if (obj is ArrayMirror) {
				return ObjectValue.CreateObject (source, path, typeName, ctx.Evaluator.TargetObjectToExpression (ctx, obj), flags, null);
			}
			else if (obj is ObjectMirror) {
				ObjectMirror co = (ObjectMirror) obj;
				TypeDisplayData tdata = GetTypeDisplayData (ctx, co.Type);
				
				string tvalue;
				if (!string.IsNullOrEmpty (tdata.ValueDisplayString))
					tvalue = EvaluateDisplayString (ctx, co, tdata.ValueDisplayString);
				else
					tvalue = ctx.Evaluator.TargetObjectToExpression (ctx, obj);
				
				string tname;
				if (!string.IsNullOrEmpty (tdata.TypeDisplayString))
					tname = EvaluateDisplayString (ctx, co, tdata.TypeDisplayString);
				else
					tname = typeName;
				
				ObjectValue oval = ObjectValue.CreateObject (source, path, tname, tvalue, flags, null);
				if (!string.IsNullOrEmpty (tdata.NameDisplayString))
					oval.Name = EvaluateDisplayString (ctx, co, tdata.NameDisplayString);
				return oval;
			}
			else if (obj is StructMirror) {
				string tvalue = ctx.Evaluator.TargetObjectToExpression (ctx, obj);
				return ObjectValue.CreateObject (source, path, typeName, tvalue, flags, null);
			}
			else if (obj == null)
				return ObjectValue.CreateObject (source, path, typeName, "(null)", flags, null);
			
			return ObjectValue.CreateUnknown (path.LastName);
		}

		public override object CreateTypeObject (EvaluationContext ctx, object type)
		{
			TypeMirror t = (TypeMirror) type;
			return t.GetTypeObject ();
		}

		public override object CreateValue (EvaluationContext ctx, object type, params object[] args)
		{
			ctx.AssertTargetInvokeAllowed ();
			
			SoftEvaluationContext cx = (SoftEvaluationContext) ctx;
			TypeMirror t = (TypeMirror) type;
			
			TypeMirror[] types = new TypeMirror [args.Length];
			for (int n=0; n<args.Length; n++)
				types [n] = (TypeMirror) GetValueType (ctx, args [n]);
			
			Value[] values = new Value[args.Length];
			for (int n=0; n<args.Length; n++)
				values[n] = (Value) args [n];
			
			MethodMirror ctor = OverloadResolve (cx, ".ctor", t, types, true, true, true);
			return t.NewInstance (cx.Thread, ctor, values);
		}

		public override object CreateValue (EvaluationContext ctx, object value)
		{
			SoftEvaluationContext cx = (SoftEvaluationContext) ctx;
			if (value is string)
				return cx.Thread.Domain.CreateString ((string)value);
			else
				return cx.Session.VirtualMachine.CreateValue (value);
		}

		public override object GetBaseValue (EvaluationContext ctx, object val)
		{
			return val;
		}

		public override object GetEnclosingType (EvaluationContext ctx)
		{
			SoftEvaluationContext cx = (SoftEvaluationContext) ctx;
			return cx.Frame.Method.DeclaringType;
		}

		public override string[] GetImportedNamespaces (EvaluationContext ctx)
		{
			SoftEvaluationContext cx = (SoftEvaluationContext) ctx;
			HashSet<string> namespaces = new HashSet<string> ();
			foreach (TypeMirror type in cx.Session.GetAllTypes ())
				namespaces.Add (type.Namespace);
			
			string[] nss = new string [namespaces.Count];
			namespaces.CopyTo (nss);
			return nss;
		}

		public override ValueReference GetIndexerReference (EvaluationContext ctx, object target, object index)
		{
			TypeMirror type = GetValueType (ctx, target) as TypeMirror;
			while (type != null) {
				foreach (PropertyInfoMirror prop in type.GetProperties ()) {
					MethodMirror met = prop.GetGetMethod ();
					if (met != null && !met.IsStatic && met.GetParameters ().Length > 0)
						return new PropertyValueReference (ctx, prop, target, null, new Value[] { (Value) index});
				}
				type = type.BaseType;
			}
			return null;
		}

		public override ValueReference GetLocalVariable (EvaluationContext ctx, string name)
		{
			SoftEvaluationContext cx = (SoftEvaluationContext) ctx;
			LocalVariable local = cx.Frame.Method.GetLocal (name);
			if (local != null)
				return new VariableValueReference (ctx, name, local);
			else
				return null;
		}

		public override IEnumerable<ValueReference> GetLocalVariables (EvaluationContext ctx)
		{
			SoftEvaluationContext cx = (SoftEvaluationContext) ctx;
			LocalVariable[] locals = cx.Frame.Method.GetLocals ();
			foreach (LocalVariable var in locals) {
				if (!var.IsArg)
					yield return new VariableValueReference (ctx, var.Name, var);
			}
		}

		public override ValueReference GetMember (EvaluationContext ctx, object t, object co, string name)
		{
			TypeMirror type = (TypeMirror) t;
			FieldInfoMirror field = type.GetField (name);
			if (field != null)
				return new FieldValueReference (ctx, field, co, type);
			PropertyInfoMirror prop = type.GetProperty (name);
			if (prop != null)
				return new PropertyValueReference (ctx, prop, co, type, null);
			else
				return null;
		}

		public override IEnumerable<ValueReference> GetMembers (EvaluationContext ctx, object t, object co, BindingFlags bindingFlags)
		{
			TypeMirror type = t as TypeMirror;
			while (type != null) {
				foreach (FieldInfoMirror field in type.GetFields ()) {
					if (field.IsStatic && ((bindingFlags & BindingFlags.Static) == 0))
						continue;
					if (!field.IsStatic && ((bindingFlags & BindingFlags.Instance) == 0))
						continue;
					if (field.IsPublic && ((bindingFlags & BindingFlags.Public) == 0))
						continue;
					if (!field.IsPublic && ((bindingFlags & BindingFlags.NonPublic) == 0))
						continue;
					yield return new FieldValueReference (ctx, field, co, type);
				}
				if (ctx.Options.AllowTargetInvoke) {
					foreach (PropertyInfoMirror prop in type.GetProperties (bindingFlags)) {
						MethodMirror met = prop.GetGetMethod ();
						if (met == null || met.GetParameters ().Length != 0)
							continue;
						if (met.IsStatic && ((bindingFlags & BindingFlags.Static) == 0))
							continue;
						if (!met.IsStatic && ((bindingFlags & BindingFlags.Instance) == 0))
							continue;
						if (met.IsPublic && ((bindingFlags & BindingFlags.Public) == 0))
							continue;
						if (!met.IsPublic && ((bindingFlags & BindingFlags.NonPublic) == 0))
							continue;
						yield return new PropertyValueReference (ctx, prop, co, type, null);
					}
				}
				type = type.BaseType;
			}
		}

		public override void GetNamespaceContents (EvaluationContext ctx, string namspace, out string[] childNamespaces, out string[] childTypes)
		{
			SoftEvaluationContext cx = (SoftEvaluationContext) ctx;
			HashSet<string> types = new HashSet<string> ();
			HashSet<string> namespaces = new HashSet<string> ();
			string namspacePrefix = namspace.Length > 0 ? namspace + "." : "";
			foreach (TypeMirror type in cx.Session.GetAllTypes ()) {
				if (type.Namespace == namspace || type.Namespace.StartsWith (namspacePrefix)) {
					namespaces.Add (type.Namespace);
					types.Add (type.FullName);
				}
			}
			childNamespaces = new string [namespaces.Count];
			namespaces.CopyTo (childNamespaces);
			
			childTypes = new string [types.Count];
			types.CopyTo (childTypes);
		}

		public override IEnumerable<ValueReference> GetParameters (EvaluationContext ctx)
		{
			SoftEvaluationContext cx = (SoftEvaluationContext) ctx;
			LocalVariable[] locals = cx.Frame.Method.GetLocals ();
			foreach (LocalVariable var in locals) {
				if (var.IsArg)
					yield return new VariableValueReference (ctx, var.Name, var);
			}
		}

		public override ValueReference GetThisReference (EvaluationContext ctx)
		{
			SoftEvaluationContext cx = (SoftEvaluationContext) ctx;
			if (cx.Frame.Method.IsStatic)
				return null;
			Value val = cx.Frame.GetThis ();
			return LiteralValueReference.CreateTargetObjectLiteral (ctx, "this", val);
		}

		public override object[] GetTypeArgs (EvaluationContext ctx, object type)
		{
			// TODO
			return new object [0];
		}

		public override object GetType (EvaluationContext ctx, string name, object[] typeArgs)
		{
			SoftEvaluationContext cx = (SoftEvaluationContext) ctx;
			int i = name.IndexOf (',');
			if (i != -1)
				name = name.Substring (0, i).Trim ();
			TypeMirror tm = cx.Session.GetType (name);
			if (tm != null)
				return tm;
			foreach (AssemblyMirror asm in cx.Thread.Domain.GetAssemblies ()) {
				tm = asm.GetType (name, false, false);
				if (tm != null)
					return tm;
			}
			return null;
		}

		public override IEnumerable<object> GetNestedTypes (EvaluationContext ctx, object type)
		{
			TypeMirror t = (TypeMirror) type;
			foreach (TypeMirror nt in t.GetNestedTypes ())
				yield return nt;
		}
		
		public override string GetTypeName (EvaluationContext ctx, object val)
		{
			TypeMirror tm = val as TypeMirror;
			if (tm != null)
				return tm.FullName;
			else
				return ((Type)val).FullName;
		}

		public override object GetValueType (EvaluationContext ctx, object val)
		{
			if (val is ObjectMirror)
				return ((ObjectMirror)val).Type;
			if (val is StructMirror)
				return ((StructMirror)val).Type;
			if (val is PrimitiveValue) {
				PrimitiveValue pv = (PrimitiveValue) val;
				if (pv.Value == null)
					return typeof(Object);
				else
					return ((PrimitiveValue)val).Value.GetType ();
			}
			if (val is ArrayMirror)
				return ((ArrayMirror)val).Type;
			if (val is EnumMirror)
				return ((EnumMirror)val).Type;
			throw new NotSupportedException ();
		}

		public override bool HasMethod (EvaluationContext gctx, object targetType, string methodName, object[] argTypes, BindingFlags flags)
		{
			SoftEvaluationContext ctx = (SoftEvaluationContext) gctx;
			
			TypeMirror[] types = new TypeMirror [argTypes.Length];
			for (int n=0; n<argTypes.Length; n++)
				types [n] = (TypeMirror) argTypes [n];
			
			MethodMirror met = OverloadResolve (ctx, methodName, (TypeMirror) targetType, types, (flags & BindingFlags.Instance) != 0, (flags & BindingFlags.Static) != 0, false);
			return met != null;
		}

		public override bool IsArray (EvaluationContext ctx, object val)
		{
			return val is ArrayMirror;
		}

		public override bool IsClass (object type)
		{
			TypeMirror t = type as TypeMirror;
			return t != null && (t.IsClass || t.IsValueType);
		}

		public override bool IsNull (EvaluationContext ctx, object val)
		{
			return val == null;
		}

		public override bool IsPrimitive (EvaluationContext ctx, object val)
		{
			return val is PrimitiveValue;
		}

		protected override TypeDisplayData OnGetTypeDisplayData (EvaluationContext gctx, object type)
		{
			SoftEvaluationContext ctx = (SoftEvaluationContext) gctx;
			TypeDisplayData td = new TypeDisplayData ();
			TypeMirror t = (TypeMirror) type;
			foreach (CustomAttributeDataMirror attr in t.GetCustomAttributes (true)) {
				string attName = attr.Constructor.DeclaringType.FullName;
				if (attName == "System.Diagnostics.DebuggerDisplayAttribute") {
					DebuggerDisplayAttribute at = BuildAttribute<DebuggerDisplayAttribute> (attr);
					td.NameDisplayString = at.Name;
					td.TypeDisplayString = at.Type;
					td.ValueDisplayString = at.Value;
				}
				else if (attName == "System.Diagnostics.DebuggerTypeProxyAttribute") {
					DebuggerTypeProxyAttribute at = BuildAttribute<DebuggerTypeProxyAttribute> (attr);
					td.IsProxyType = true;
					td.ProxyType = at.ProxyTypeName;
					if (!string.IsNullOrEmpty (td.ProxyType))
						ForceLoadType (ctx, t, td.ProxyType);
				}
			}
			foreach (FieldInfoMirror fi in t.GetFields ()) {
				DebuggerBrowsableAttribute att = GetAttribute <DebuggerBrowsableAttribute> (fi.GetCustomAttributes (true));
				if (att != null) {
					if (td.MemberData == null)
						td.MemberData = new Dictionary<string, DebuggerBrowsableState> ();
					td.MemberData [fi.Name] = att.State;
				}
			}
			if (gctx.Options.AllowTargetInvoke) {
				foreach (PropertyInfoMirror pi in t.GetProperties ()) {
					DebuggerBrowsableAttribute att = GetAttribute <DebuggerBrowsableAttribute> (pi.GetCustomAttributes (true));
					if (att != null) {
						if (td.MemberData == null)
							td.MemberData = new Dictionary<string, DebuggerBrowsableState> ();
						td.MemberData [pi.Name] = att.State;
					}
				}
			}
			return td;
		}
					    
		T GetAttribute<T> (CustomAttributeDataMirror[] attrs)
		{
			foreach (CustomAttributeDataMirror attr in attrs) {
				if (attr.Constructor.DeclaringType.FullName == typeof(T).FullName)
					return BuildAttribute<T> (attr);
			}
			return default(T);
		}
		
		void ForceLoadType (SoftEvaluationContext ctx, TypeMirror helperType, string typeName)
		{
			if (!ctx.Options.AllowTargetInvoke)
				return;
			TypeMirror tm = helperType.GetTypeObject ().Type;
			TypeMirror[] ats = new TypeMirror[] { ctx.Session.GetType ("System.String") };
			MethodMirror met = OverloadResolve (ctx, "GetType", tm, ats, false, true, true);
			tm.InvokeMethod (ctx.Thread, met, new Value[] {(Value) CreateValue (ctx, typeName)});
			ctx.Session.StackVersion++;
		}
		
		T BuildAttribute<T> (CustomAttributeDataMirror attr)
		{
			List<object> args = new List<object> ();
			foreach (CustomAttributeTypedArgumentMirror arg in attr.ConstructorArguments) {
				object val = arg.Value;
				if (val is TypeMirror) {
					// The debugger attributes that take a type as parameter of the constructor have
					// a corresponding constructor overload that takes a type name. We'll use that
					// constructor because we can't load target types in the debugger process.
					// So what we do here is convert the Type to a String.
					TypeMirror tm = (TypeMirror) val;
					val = tm.FullName + ", " + tm.Assembly.ManifestModule.Name;
				} else if (val is EnumMirror) {
					EnumMirror em = (EnumMirror) val;
					val = em.Value;
				}
				args.Add (val);
			}
			Type type = typeof(T);
			object at = Activator.CreateInstance (type, args.ToArray ());
			foreach (CustomAttributeNamedArgumentMirror arg in attr.NamedArguments) {
				object val = arg.TypedValue.Value;
				string postFix = "";
				if (arg.TypedValue.ArgumentType == typeof(Type))
					postFix = "TypeName";
				if (arg.Field != null)
					type.GetField (arg.Field.Name + postFix).SetValue (at, val);
				else if (arg.Property != null)
					type.GetProperty (arg.Property.Name + postFix).SetValue (at, val, null);
			}
			return (T) at;
		}
		
		TypeMirror ToTypeMirror (EvaluationContext ctx, object type)
		{
			TypeMirror t = type as TypeMirror;
			if (t != null)
				return t;
			return (TypeMirror) GetType (ctx, ((Type)type).FullName);
		}

		public override object RuntimeInvoke (EvaluationContext gctx, object targetType, object target, string methodName, object[] argTypes, object[] argValues)
		{
			SoftEvaluationContext ctx = (SoftEvaluationContext) gctx;
			ctx.AssertTargetInvokeAllowed ();
			
			TypeMirror type = target != null ? ((ObjectMirror) target).Type : (TypeMirror) targetType;
			
			TypeMirror[] types = new TypeMirror [argTypes.Length];
			for (int n=0; n<argTypes.Length; n++)
				types [n] = ToTypeMirror (ctx, argTypes [n]);
			
			Value[] values = new Value[argValues.Length];
			for (int n=0; n<argValues.Length; n++)
				values[n] = (Value) argValues [n];
			
			MethodMirror method = OverloadResolve (ctx, methodName, type, types, target != null, target == null, true);
			return ctx.RuntimeInvoke (method, target ?? targetType, values);
		}
		
		public static MethodMirror OverloadResolve (SoftEvaluationContext ctx, string methodName, TypeMirror type, TypeMirror[] argtypes, bool allowInstance, bool allowStatic, bool throwIfNotFound)
		{
			List<MethodMirror> candidates = new List<MethodMirror> ();
			TypeMirror currentType = type;
			while (currentType != null) {
				foreach (MethodMirror met in currentType.GetMethods ()) {
					if (met.Name == methodName) {
						ParameterInfoMirror[] pars = met.GetParameters ();
						if (pars.Length == argtypes.Length && (met.IsStatic && allowStatic || !met.IsStatic && allowInstance))
							candidates.Add (met);
					}
				}
				currentType = currentType.BaseType;
			}
			
			if (candidates.Count == 1) {
				string error;
				int matchCount;
				if (IsApplicable (ctx, candidates[0], argtypes, out error, out matchCount))
					return candidates [0];

				if (throwIfNotFound)
					throw new EvaluatorException ("Invalid arguments for method `{0}': {1}", methodName, error);
				else
					return null;
			}

			if (candidates.Count == 0) {
				if (throwIfNotFound)
					throw new EvaluatorException ("Method `{0}' not found in type `{1}'.", methodName, type.Name);
				else
					return null;
			}

			return OverloadResolve (ctx, methodName, argtypes, candidates, throwIfNotFound);
		}

		static bool IsApplicable (SoftEvaluationContext ctx, MethodMirror method, TypeMirror[] types, out string error, out int matchCount)
		{
			ParameterInfoMirror[] mparams = method.GetParameters ();
			matchCount = 0;

			for (int i = 0; i < types.Length; i++) {
				
				TypeMirror param_type = mparams[i].ParameterType;

				if (param_type.FullName == types [i].FullName) {
					matchCount++;
					continue;
				}

				if (param_type.IsAssignableFrom (types [i]))
					continue;

				error = String.Format (
					"Argument {0}: Cannot implicitly convert `{1}' to `{2}'",
					i, types [i].FullName, param_type.FullName);
				return false;
			}

			error = null;
			return true;
		}

		static MethodMirror OverloadResolve (SoftEvaluationContext ctx, string methodName, TypeMirror[] argtypes, List<MethodMirror> candidates, bool throwIfNotFound)
		{
			// Ok, no we need to find an exact match.
			MethodMirror match = null;
			int bestCount = -1;
			bool repeatedBestCount = false;
			
			foreach (MethodMirror method in candidates) {
				string error;
				int matchCount;
				
				if (!IsApplicable (ctx, method, argtypes, out error, out matchCount))
					continue;

				if (matchCount == bestCount) {
					repeatedBestCount = true;
				} else if (matchCount > bestCount) {
					match = method;
					bestCount = matchCount;
					repeatedBestCount = false;
				}
			}
			
			if (match == null) {
				if (!throwIfNotFound)
					return null;
				if (methodName != null)
					throw new EvaluatorException ("Invalid arguments for method `{0}'.", methodName);
				else
					throw new EvaluatorException ("Invalid arguments for indexer.");
			}
			
			if (repeatedBestCount) {
				// If there is an ambiguous match, just pick the first match. If the user was expecting
				// something else, he can provide more specific arguments
				
/*				if (!throwIfNotFound)
					return null;
				if (methodName != null)
					throw new EvaluatorException ("Ambiguous method `{0}'; need to use full name", methodName);
				else
					throw new EvaluatorException ("Ambiguous arguments for indexer.", methodName);
*/			}
			 
			return match;
		}		

		public override object TargetObjectToObject (EvaluationContext gctx, object obj)
		{
			SoftEvaluationContext ctx = (SoftEvaluationContext) gctx;
			
			if (obj is ArrayMirror) {
				ArrayMirror arr = (ArrayMirror) obj;
				StringBuilder tn = new StringBuilder (arr.Type.GetElementType ().FullName);
				tn.Append ("[");
				for (int n=0; n<arr.Rank; n++) {
					if (n>0)
						tn.Append (',');
					tn.Append (arr.GetLength (n));
				}
				tn.Append ("]");
				return new LiteralExp (tn.ToString ());
			}
			else if (obj is StringMirror)
				return ((StringMirror)obj).Value;
			else if (obj is ObjectMirror) {
				ObjectMirror co = (ObjectMirror) obj;
				TypeDisplayData tdata = GetTypeDisplayData (ctx, co.Type);
				if (!string.IsNullOrEmpty (tdata.ValueDisplayString))
					return new LiteralExp (EvaluateDisplayString (ctx, co, tdata.ValueDisplayString));
				// Return the type name
				if (tdata.TypeDisplayString != null)
					return new LiteralExp ("{" + tdata.TypeDisplayString + "}");
				return new LiteralExp ("{" + co.Type.FullName + "}");
			}
			else if (obj is StructMirror) {
				StructMirror co = (StructMirror) obj;
				if (ctx.Options.AllowTargetInvoke) {
					if (co.Type.FullName == "System.Decimal")
						return new LiteralExp (CallToString (ctx, co));
				}
				return new LiteralExp ("{" + co.Type.FullName + "}");
			}
			else if (obj is EnumMirror) {
				EnumMirror eob = (EnumMirror) obj;
				return new LiteralExp (eob.StringValue);
			}
			else if (obj is PrimitiveValue) {
				return ((PrimitiveValue)obj).Value;
			}
			else if (obj == null)
				return new LiteralExp ("(null)");
			
			return new LiteralExp ("?");
		}
	}

	class MethodCall: AsyncOperation
	{
		SoftEvaluationContext ctx;
		MethodMirror function;
		object object_argument;
		Value[] param_objects;
		Value result;
		ST.Thread thread;
		InvocationException exception;
		InvokeOptions options = InvokeOptions.DisableBreakpoints & InvokeOptions.SingleThreaded;
		
		public MethodCall (SoftEvaluationContext ctx, MethodMirror function, object object_argument, Value[] param_objects)
		{
			this.ctx = ctx;
			this.function = function;
			this.object_argument = object_argument;
			this.param_objects = param_objects;
		}
		
		public override string Description {
			get {
				return function.DeclaringType.FullName + "." + function.Name;
			}
		}

		public override void Invoke ()
		{
			thread = new ST.Thread (delegate () {
				try {
					if (object_argument is ObjectMirror)
						result = ((ObjectMirror)object_argument).InvokeMethod (ctx.Thread, function, param_objects, options);
					else if (object_argument is TypeMirror)
						result = ((TypeMirror)object_argument).InvokeMethod (ctx.Thread, function, param_objects, options);
					else if (object_argument is StructMirror)
						result = ((StructMirror)object_argument).InvokeMethod (ctx.Thread, function, param_objects, options);
					else
						throw new ArgumentException (object_argument.GetType ().ToString ());
				} catch (InvocationException ex) {
					exception = ex;
				} catch (Exception ex) {
					MonoDevelop.Core.LoggingService.LogError ("Error in soft debugger method call thread", ex);
				}
			});
			thread.IsBackground = true;
			thread.Start ();
		}

		public override void Abort ()
		{
			// Not yet supported by the soft debugger
			throw new NotSupportedException ();
		}
		
		public override void Shutdown ()
		{
			thread.Abort ();
		}

		public override bool WaitForCompleted (int timeout)
		{
			return thread.Join (timeout);
		}

		public Value ReturnValue {
			get {
				if (exception != null)
					throw new EvaluatorException (exception.Message);
				return result;
			}
		}
	}
}<|MERGE_RESOLUTION|>--- conflicted
+++ resolved
@@ -58,13 +58,8 @@
 				return string.Empty;
 			else if ((obj is ObjectMirror) && cx.Options.AllowTargetInvoke) {
 				ObjectMirror ob = (ObjectMirror) obj;
-				MethodMirror ts = ob.Type.GetMethod ("ToString");
-<<<<<<< HEAD
-				StringMirror res = (StringMirror) ob.InvokeMethod (cx.Thread, ts, new Value[0]);
-				cx.Session.StackVersion++;
-=======
-				StringMirror res = (StringMirror) cx.RuntimeInvoke (ts, obj, new Value[0]);
->>>>>>> 899de6a5
+				MethodMirror method = OverloadResolve (cx, "ToString", ob.Type, new TypeMirror[0], true, false, false);
+				StringMirror res = (StringMirror) cx.RuntimeInvoke (method, obj, new Value[0]);
 				return res.Value;
 			}
 			return GetValueTypeName (ctx, obj);
@@ -109,47 +104,6 @@
 			return null;
 		}
 
-		protected override ObjectValue CreateObjectValueImpl (EvaluationContext ctx, Mono.Debugging.Backend.IObjectValueSource source, ObjectPath path, object obj, ObjectValueFlags flags)
-		{
-			string typeName = obj != null ? GetValueTypeName (ctx, obj) : "";
-			
-			if ((obj is PrimitiveValue) || (obj is StringMirror) || (obj is EnumMirror)) {
-				return ObjectValue.CreatePrimitive (source, path, typeName, ctx.Evaluator.TargetObjectToExpression (ctx, obj), flags);
-			}
-			else if (obj is ArrayMirror) {
-				return ObjectValue.CreateObject (source, path, typeName, ctx.Evaluator.TargetObjectToExpression (ctx, obj), flags, null);
-			}
-			else if (obj is ObjectMirror) {
-				ObjectMirror co = (ObjectMirror) obj;
-				TypeDisplayData tdata = GetTypeDisplayData (ctx, co.Type);
-				
-				string tvalue;
-				if (!string.IsNullOrEmpty (tdata.ValueDisplayString))
-					tvalue = EvaluateDisplayString (ctx, co, tdata.ValueDisplayString);
-				else
-					tvalue = ctx.Evaluator.TargetObjectToExpression (ctx, obj);
-				
-				string tname;
-				if (!string.IsNullOrEmpty (tdata.TypeDisplayString))
-					tname = EvaluateDisplayString (ctx, co, tdata.TypeDisplayString);
-				else
-					tname = typeName;
-				
-				ObjectValue oval = ObjectValue.CreateObject (source, path, tname, tvalue, flags, null);
-				if (!string.IsNullOrEmpty (tdata.NameDisplayString))
-					oval.Name = EvaluateDisplayString (ctx, co, tdata.NameDisplayString);
-				return oval;
-			}
-			else if (obj is StructMirror) {
-				string tvalue = ctx.Evaluator.TargetObjectToExpression (ctx, obj);
-				return ObjectValue.CreateObject (source, path, typeName, tvalue, flags, null);
-			}
-			else if (obj == null)
-				return ObjectValue.CreateObject (source, path, typeName, "(null)", flags, null);
-			
-			return ObjectValue.CreateUnknown (path.LastName);
-		}
-
 		public override object CreateTypeObject (EvaluationContext ctx, object type)
 		{
 			TypeMirror t = (TypeMirror) type;
@@ -269,21 +223,19 @@
 						continue;
 					yield return new FieldValueReference (ctx, field, co, type);
 				}
-				if (ctx.Options.AllowTargetInvoke) {
-					foreach (PropertyInfoMirror prop in type.GetProperties (bindingFlags)) {
-						MethodMirror met = prop.GetGetMethod ();
-						if (met == null || met.GetParameters ().Length != 0)
-							continue;
-						if (met.IsStatic && ((bindingFlags & BindingFlags.Static) == 0))
-							continue;
-						if (!met.IsStatic && ((bindingFlags & BindingFlags.Instance) == 0))
-							continue;
-						if (met.IsPublic && ((bindingFlags & BindingFlags.Public) == 0))
-							continue;
-						if (!met.IsPublic && ((bindingFlags & BindingFlags.NonPublic) == 0))
-							continue;
-						yield return new PropertyValueReference (ctx, prop, co, type, null);
-					}
+				foreach (PropertyInfoMirror prop in type.GetProperties (bindingFlags)) {
+					MethodMirror met = prop.GetGetMethod ();
+					if (met == null || met.GetParameters ().Length != 0)
+						continue;
+					if (met.IsStatic && ((bindingFlags & BindingFlags.Static) == 0))
+						continue;
+					if (!met.IsStatic && ((bindingFlags & BindingFlags.Instance) == 0))
+						continue;
+					if (met.IsPublic && ((bindingFlags & BindingFlags.Public) == 0))
+						continue;
+					if (!met.IsPublic && ((bindingFlags & BindingFlags.NonPublic) == 0))
+						continue;
+					yield return new PropertyValueReference (ctx, prop, co, type, null);
 				}
 				type = type.BaseType;
 			}
@@ -416,7 +368,12 @@
 
 		public override bool IsPrimitive (EvaluationContext ctx, object val)
 		{
-			return val is PrimitiveValue;
+			return val is PrimitiveValue || val is StringMirror;
+		}
+
+		public override bool IsEnum (EvaluationContext ctx, object val)
+		{
+			return val is EnumMirror;
 		}
 
 		protected override TypeDisplayData OnGetTypeDisplayData (EvaluationContext gctx, object type)
@@ -434,7 +391,6 @@
 				}
 				else if (attName == "System.Diagnostics.DebuggerTypeProxyAttribute") {
 					DebuggerTypeProxyAttribute at = BuildAttribute<DebuggerTypeProxyAttribute> (attr);
-					td.IsProxyType = true;
 					td.ProxyType = at.ProxyTypeName;
 					if (!string.IsNullOrEmpty (td.ProxyType))
 						ForceLoadType (ctx, t, td.ProxyType);
@@ -448,14 +404,12 @@
 					td.MemberData [fi.Name] = att.State;
 				}
 			}
-			if (gctx.Options.AllowTargetInvoke) {
-				foreach (PropertyInfoMirror pi in t.GetProperties ()) {
-					DebuggerBrowsableAttribute att = GetAttribute <DebuggerBrowsableAttribute> (pi.GetCustomAttributes (true));
-					if (att != null) {
-						if (td.MemberData == null)
-							td.MemberData = new Dictionary<string, DebuggerBrowsableState> ();
-						td.MemberData [pi.Name] = att.State;
-					}
+			foreach (PropertyInfoMirror pi in t.GetProperties ()) {
+				DebuggerBrowsableAttribute att = GetAttribute <DebuggerBrowsableAttribute> (pi.GetCustomAttributes (true));
+				if (att != null) {
+					if (td.MemberData == null)
+						td.MemberData = new Dictionary<string, DebuggerBrowsableState> ();
+					td.MemberData [pi.Name] = att.State;
 				}
 			}
 			return td;
@@ -654,40 +608,8 @@
 
 		public override object TargetObjectToObject (EvaluationContext gctx, object obj)
 		{
-			SoftEvaluationContext ctx = (SoftEvaluationContext) gctx;
-			
-			if (obj is ArrayMirror) {
-				ArrayMirror arr = (ArrayMirror) obj;
-				StringBuilder tn = new StringBuilder (arr.Type.GetElementType ().FullName);
-				tn.Append ("[");
-				for (int n=0; n<arr.Rank; n++) {
-					if (n>0)
-						tn.Append (',');
-					tn.Append (arr.GetLength (n));
-				}
-				tn.Append ("]");
-				return new LiteralExp (tn.ToString ());
-			}
-			else if (obj is StringMirror)
+			if (obj is StringMirror)
 				return ((StringMirror)obj).Value;
-			else if (obj is ObjectMirror) {
-				ObjectMirror co = (ObjectMirror) obj;
-				TypeDisplayData tdata = GetTypeDisplayData (ctx, co.Type);
-				if (!string.IsNullOrEmpty (tdata.ValueDisplayString))
-					return new LiteralExp (EvaluateDisplayString (ctx, co, tdata.ValueDisplayString));
-				// Return the type name
-				if (tdata.TypeDisplayString != null)
-					return new LiteralExp ("{" + tdata.TypeDisplayString + "}");
-				return new LiteralExp ("{" + co.Type.FullName + "}");
-			}
-			else if (obj is StructMirror) {
-				StructMirror co = (StructMirror) obj;
-				if (ctx.Options.AllowTargetInvoke) {
-					if (co.Type.FullName == "System.Decimal")
-						return new LiteralExp (CallToString (ctx, co));
-				}
-				return new LiteralExp ("{" + co.Type.FullName + "}");
-			}
 			else if (obj is EnumMirror) {
 				EnumMirror eob = (EnumMirror) obj;
 				return new LiteralExp (eob.StringValue);
@@ -695,10 +617,8 @@
 			else if (obj is PrimitiveValue) {
 				return ((PrimitiveValue)obj).Value;
 			}
-			else if (obj == null)
-				return new LiteralExp ("(null)");
-			
-			return new LiteralExp ("?");
+			else
+				return base.TargetObjectToObject (gctx, obj);
 		}
 	}
 
@@ -706,19 +626,20 @@
 	{
 		SoftEvaluationContext ctx;
 		MethodMirror function;
-		object object_argument;
-		Value[] param_objects;
+		object obj;
+		Value[] args;
 		Value result;
-		ST.Thread thread;
-		InvocationException exception;
-		InvokeOptions options = InvokeOptions.DisableBreakpoints & InvokeOptions.SingleThreaded;
-		
-		public MethodCall (SoftEvaluationContext ctx, MethodMirror function, object object_argument, Value[] param_objects)
+		IAsyncResult handle;
+		Exception exception;
+		ST.ManualResetEvent shutdownEvent = new ST.ManualResetEvent (false);
+		const InvokeOptions options = InvokeOptions.DisableBreakpoints | InvokeOptions.SingleThreaded;
+		
+		public MethodCall (SoftEvaluationContext ctx, MethodMirror function, object obj, Value[] args)
 		{
 			this.ctx = ctx;
 			this.function = function;
-			this.object_argument = object_argument;
-			this.param_objects = param_objects;
+			this.obj = obj;
+			this.args = args;
 		}
 		
 		public override string Description {
@@ -729,24 +650,24 @@
 
 		public override void Invoke ()
 		{
-			thread = new ST.Thread (delegate () {
-				try {
-					if (object_argument is ObjectMirror)
-						result = ((ObjectMirror)object_argument).InvokeMethod (ctx.Thread, function, param_objects, options);
-					else if (object_argument is TypeMirror)
-						result = ((TypeMirror)object_argument).InvokeMethod (ctx.Thread, function, param_objects, options);
-					else if (object_argument is StructMirror)
-						result = ((StructMirror)object_argument).InvokeMethod (ctx.Thread, function, param_objects, options);
-					else
-						throw new ArgumentException (object_argument.GetType ().ToString ());
-				} catch (InvocationException ex) {
-					exception = ex;
-				} catch (Exception ex) {
-					MonoDevelop.Core.LoggingService.LogError ("Error in soft debugger method call thread", ex);
-				}
-			});
-			thread.IsBackground = true;
-			thread.Start ();
+			try {
+				var vm = ctx.Thread.VirtualMachine;
+				if (obj is ObjectMirror)
+					handle = ((ObjectMirror)obj).BeginInvokeMethod (vm, ctx.Thread, function, args, options, null, null);
+				else if (obj is TypeMirror)
+					handle = ((TypeMirror)obj).BeginInvokeMethod (vm, ctx.Thread, function, args, options, null, null);
+				else if (obj is StructMirror)
+					handle = ((StructMirror)obj).BeginInvokeMethod (vm, ctx.Thread, function, args, options, null, null);
+				else
+					throw new ArgumentException (obj.GetType ().ToString ());
+			} catch (InvocationException ex) {
+				ctx.Session.StackVersion++;
+				exception = ex;
+			} catch (Exception ex) {
+				ctx.Session.StackVersion++;
+				MonoDevelop.Core.LoggingService.LogError ("Error in soft debugger method call thread", ex);
+				exception = ex;
+			}
 		}
 
 		public override void Abort ()
@@ -757,12 +678,37 @@
 		
 		public override void Shutdown ()
 		{
-			thread.Abort ();
+			shutdownEvent.Set ();
+		}
+		
+		void EndInvoke ()
+		{
+			try {
+				if (obj is ObjectMirror)
+					result = ((ObjectMirror)obj).EndInvokeMethod (handle);
+				else if (obj is TypeMirror)
+					result = ((TypeMirror)obj).EndInvokeMethod (handle);
+				else
+					result = ((StructMirror)obj).EndInvokeMethod (handle);
+			} catch (InvocationException ex) {
+				exception = ex;
+			} catch (Exception ex) {
+				MonoDevelop.Core.LoggingService.LogError ("Error in soft debugger method call thread", ex);
+				exception = ex;
+			} finally {
+				ctx.Session.StackVersion++;
+			}
 		}
 
 		public override bool WaitForCompleted (int timeout)
 		{
-			return thread.Join (timeout);
+			int res = ST.WaitHandle.WaitAny (new ST.WaitHandle[] { handle.AsyncWaitHandle, shutdownEvent }, timeout); 
+			if (res == 0) {
+				EndInvoke ();
+				return true;
+			}
+			// Return true if shut down.
+			return res == 1;
 		}
 
 		public Value ReturnValue {
