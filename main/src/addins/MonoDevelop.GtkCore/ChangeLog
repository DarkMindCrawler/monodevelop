--- conflicted
+++ resolved
@@ -1,16 +1,46 @@
-<<<<<<< HEAD
+2008-08-01  Lluis Sanchez Gual <lluis@novell.com> 
+
+	* MonoDevelop.GtkCore/GtkDesignInfo.cs: Fix crash when looking for
+	  designed objects in a project that doesn't support it.
+
 2008-07-31  Mike Krüger <mkrueger@novell.com> 
 
 	* MonoDevelop.GtkCore.GuiBuilder/GuiBuilderProject.cs: Fixed some
 	  issues.
 
 2008-07-29  Mike Krüger <mkrueger@novell.com> 
-=======
-2008-08-01  Lluis Sanchez Gual <lluis@novell.com> 
->>>>>>> 77499f81
-
-	* MonoDevelop.GtkCore/GtkDesignInfo.cs: Fix crash when looking for
-	  designed objects in a project that doesn't support it.
+
+	* MonoDevelop.GtkCore/WidgetFileDescriptionTemplate.cs,
+	  MonoDevelop.GtkCore.Dialogs/WidgetBuilderOptionPanel.cs,
+	  MonoDevelop.GtkCore.GuiBuilder/ActionGroupDisplayBinding.cs,
+	  MonoDevelop.GtkCore.GuiBuilder/GuiBuilderService.cs,
+	  MonoDevelop.GtkCore.GuiBuilder/GuiBuilderWindow.cs,
+	  MonoDevelop.GtkCore.GuiBuilder/CombinedDesignView.cs: Translated
+	  old code to new dom.
+
+2008-07-29  Mike Krüger <mkrueger@novell.com> 
+
+	* MonoDevelop.GtkCore/GtkDesignInfo.cs,
+	  MonoDevelop.GtkCore/ObjectsDocument.cs,
+	  MonoDevelop.GtkCore.GuiBuilder/ActionGroupDisplayBinding.cs,
+	  MonoDevelop.GtkCore.GuiBuilder/GuiBuilderWindow.cs,
+	  MonoDevelop.GtkCore.GuiBuilder/CodeBinder.cs: Changes for converted
+	  refactoring infrastructure.
+
+2008-07-27  Mike Krüger <mkrueger@novell.com> 
+
+	* MonoDevelop.GtkCore/GtkDesignInfo.cs,
+	  MonoDevelop.GtkCore/WidgetParser.cs,
+	  MonoDevelop.GtkCore/ObjectsDocument.cs,
+	  MonoDevelop.GtkCore.Dialogs/SelectRenamedClassDialog.cs,
+	  MonoDevelop.GtkCore.GuiBuilder/ActionGroupDisplayBinding.cs,
+	  MonoDevelop.GtkCore.GuiBuilder/GuiBuilderProject.cs,
+	  MonoDevelop.GtkCore.GuiBuilder/GuiBuilderWindow.cs,
+	  MonoDevelop.GtkCore.GuiBuilder/ActionGroupView.cs,
+	  MonoDevelop.GtkCore.GuiBuilder/GuiBuilderView.cs,
+	  MonoDevelop.GtkCore.GuiBuilder/ClassUtils.cs,
+	  MonoDevelop.GtkCore.GuiBuilder/CodeBinder.cs: Worked on code
+	  completion/new dom.
 
 2008-07-24  Mike Kestner <mkestner@novell.com> 
 
